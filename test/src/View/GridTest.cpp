--- conflicted
+++ resolved
@@ -122,13 +122,8 @@
             ASSERT_VEC_EQ(Vec3d::Null, Grid(2u).snap(Vec3(1.0, 1.0, 0.0), X));
             ASSERT_VEC_EQ(Vec3d(4.0, 0.0, 0.0), Grid(2u).snap(Vec3(3.0, 1.0, 0.0), X));
             ASSERT_VEC_EQ(Vec3d(4.0, 0.0, 0.0), Grid(2u).snap(Vec3(3.0, 1.0, 2.0), X));
-<<<<<<< HEAD
-            
-            const Line3d L(Vec3d::Null, normalize(Vec3d(1.0, 2.0, 0.0)));
-=======
 
             const Line3d L(Vec3d::Null, Vec3d(1.0, 2.0, 0.0).normalized());
->>>>>>> 0191e9e6
             ASSERT_VEC_EQ(Vec3d::Null, Grid(2u).snap(Vec3d::Null, L));
             ASSERT_VEC_EQ(Vec3d::Null, Grid(2u).snap(Vec3(1.0, 0.0, 0.0), L));
             ASSERT_VEC_EQ(Vec3d(2.0, 4.0, 0.0), Grid(2u).snap(Vec3(10.0, 0.0, 0.0), L));
@@ -204,15 +199,9 @@
 
             Model::Brush* cube = makeCube128();
             Model::BrushFace* topFace = cube->findFace(Vec3::PosZ);
-<<<<<<< HEAD
-            
+
             ASSERT_DOUBLE_EQ(64.0, topFace->boundsCenter().z());
-    
-=======
-
-            ASSERT_DOUBLE_EQ(64.0, topFace->boundsCenter().z());
-
->>>>>>> 0191e9e6
+
             // try to move almost 4 grid increments up -> snaps to 3
             ASSERT_EQ(Vec3(0,0,48), grid16.moveDelta(topFace, Vec3(0, 0, 63)));
             ASSERT_EQ(Vec3(0,0,64), grid16.moveDelta(topFace, Vec3(0, 0, 64)));
@@ -226,15 +215,9 @@
 
             Model::Brush* cube = makeCube128();
             Model::BrushFace* topFace = cube->findFace(Vec3::PosZ);
-<<<<<<< HEAD
-            
-			ASSERT_DOUBLE_EQ(64.0, topFace->boundsCenter().z());
-            
-=======
 
             ASSERT_DOUBLE_EQ(64.0, topFace->boundsCenter().z());
 
->>>>>>> 0191e9e6
             // try to move almost 4 grid increments up -> snaps to 3
             ASSERT_EQ(Vec3(0,0,1.5), grid05.moveDelta(topFace, Vec3(0, 0, 1.9)));
             ASSERT_EQ(Vec3(0,0,2), grid05.moveDelta(topFace, Vec3(0, 0, 2)));
