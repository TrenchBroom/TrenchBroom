--- conflicted
+++ resolved
@@ -204,20 +204,11 @@
 
     const Vec3f origin = Vec3f(-10.0f, -7.0f, 14.0f);
     const Vec3f diff = Vec3f(-2.0f, 3.0f, 8.0f) - origin;
-<<<<<<< HEAD
     const Vec3f dir = normalize(diff);
-    distance = bounds.intersectWithRay(Ray3f(origin, dir), &normal);
+    distance = bounds.intersectWithRay(Ray3f(origin, dir));
     ASSERT_FALSE(Math::isnan(distance));
     ASSERT_FLOAT_EQ(length(diff), distance);
-    ASSERT_VEC_EQ(Vec3f::PosZ, normal);
-    
-=======
-    const Vec3f dir = diff.normalized();
-    distance = bounds.intersectWithRay(Ray3f(origin, dir));
-    ASSERT_FALSE(Math::isnan(distance));
-    ASSERT_FLOAT_EQ(diff.length(), distance);
-
->>>>>>> 52a549f7
+
 }
 
 TEST(BBoxTest, expand) {
