--- conflicted
+++ resolved
@@ -408,25 +408,24 @@
     }
 }
 
-<<<<<<< HEAD
 TEST(VecTest, colinear) {
     ASSERT_TRUE(colinear(Vec3d::Null, Vec3d::Null, Vec3d::Null));
     ASSERT_TRUE(colinear(Vec3d::One,  Vec3d::One,  Vec3d::One));
     ASSERT_TRUE(colinear(Vec3d(0.0, 0.0, 0.0), Vec3d(0.0, 0.0, 1.0), Vec3d(0.0, 0.0, 2.0)));
     ASSERT_FALSE(colinear(Vec3d(0.0, 0.0, 0.0), Vec3d(1.0, 0.0, 0.0), Vec3d(0.0, 1.0, 0.0)));
     ASSERT_FALSE(colinear(Vec3d(0.0, 0.0, 0.0), Vec3d(10.0, 0.0, 0.0), Vec3d(0.0, 1.0, 0.0)));
-=======
+}
+
 TEST(VecTest, compareSnapped) {
-    ASSERT_EQ( 0, Vec3d::Null.compareSnapped(Vec3d::Null, 0.1));
-    ASSERT_EQ(-1, Vec3d::Null.compareSnapped(Vec3d::One,  0.1));
-    ASSERT_EQ(+1,  Vec3d::One.compareSnapped(Vec3d::Null, 0.1));
-
-    ASSERT_EQ( 0, Vec3d::Null.compareSnapped(Vec3d::Null, 1.0));
-    ASSERT_EQ(-1, Vec3d::Null.compareSnapped(Vec3d::One,  1.0));
-    ASSERT_EQ(+1,  Vec3d::One.compareSnapped(Vec3d::Null, 1.0));
-
-    ASSERT_EQ( 0, Vec3d::Null.compareSnapped(Vec3d::Null, 10.0));
-    ASSERT_EQ( 0, Vec3d::Null.compareSnapped(Vec3d::One,  10.0));
-    ASSERT_EQ( 0,  Vec3d::One.compareSnapped(Vec3d::Null, 10.0));
->>>>>>> 52a549f7
+    ASSERT_EQ( 0, compareSnapped(Vec3d::Null, Vec3d::Null, 0.1));
+    ASSERT_EQ(-1, compareSnapped(Vec3d::Null, Vec3d::One,  0.1));
+    ASSERT_EQ(+1, compareSnapped( Vec3d::One, Vec3d::Null, 0.1));
+
+    ASSERT_EQ( 0, compareSnapped(Vec3d::Null, Vec3d::Null, 1.0));
+    ASSERT_EQ(-1, compareSnapped(Vec3d::Null, Vec3d::One,  1.0));
+    ASSERT_EQ(+1, compareSnapped( Vec3d::One, Vec3d::Null, 1.0));
+
+    ASSERT_EQ( 0, compareSnapped(Vec3d::Null, Vec3d::Null, 10.0));
+    ASSERT_EQ( 0, compareSnapped(Vec3d::Null, Vec3d::One,  10.0));
+    ASSERT_EQ( 0, compareSnapped( Vec3d::One, Vec3d::Null, 10.0));
 }