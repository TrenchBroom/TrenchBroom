/*
 Copyright (C) 2010-2017 Kristian Duske

 This file is part of TrenchBroom.

 TrenchBroom is free software: you can redistribute it and/or modify
 it under the terms of the GNU General Public License as published by
 the Free Software Foundation, either version 3 of the License, or
 (at your option) any later version.

 TrenchBroom is distributed in the hope that it will be useful,
 but WITHOUT ANY WARRANTY; without even the implied warranty of
 MERCHANTABILITY or FITNESS FOR A PARTICULAR PURPOSE.  See the
 GNU General Public License for more details.

 You should have received a copy of the GNU General Public License
 along with TrenchBroom. If not, see <http://www.gnu.org/licenses/>.
 */

#include "MapDocumentTest.h"

#include "Exceptions.h"
#include "TestUtils.h"
#include "Assets/EntityDefinition.h"
#include "Model/BrushBuilder.h"
#include "Model/BrushFace.h"
#include "Model/BrushFaceHandle.h"
#include "Model/BrushNode.h"
#include "Model/CollectMatchingIssuesVisitor.h"
#include "Model/EmptyAttributeNameIssueGenerator.h"
#include "Model/EmptyAttributeValueIssueGenerator.h"
<<<<<<< HEAD
#include "Model/Entity.h"
#include "Model/FindLayerVisitor.h"
#include "Model/Group.h"
=======
#include "Model/EntityNode.h"
#include "Model/GroupNode.h"
#include "Model/HitAdapter.h"
>>>>>>> acc010c6
#include "Model/HitQuery.h"
#include "Model/Issue.h"
#include "Model/IssueQuickFix.h"
#include "Model/LayerNode.h"
#include "Model/MapFormat.h"
#include "Model/ParallelTexCoordSystem.h"
#include "Model/PickResult.h"
#include "Model/Polyhedron.h"
#include "Model/TestGame.h"
#include "Model/WorldNode.h"
#include "View/MapDocument.h"
#include "View/MapDocumentCommandFacade.h"
#include "View/PasteType.h"
#include "View/SelectionTool.h"

#include <vecmath/bbox.h>
#include <vecmath/scalar.h>
#include <vecmath/ray.h>

#include "kdl/vector_utils.h"

namespace TrenchBroom {
    namespace View {
        MapDocumentTest::MapDocumentTest() :
        MapDocumentTest(Model::MapFormat::Standard) {
            SetUp();
        }

        MapDocumentTest::MapDocumentTest(const Model::MapFormat mapFormat) :
        m_mapFormat(mapFormat),
        m_pointEntityDef(nullptr),
        m_brushEntityDef(nullptr) {
            SetUp();
        }

        void MapDocumentTest::SetUp() {
            game = std::make_shared<Model::TestGame>();
            document = MapDocumentCommandFacade::newMapDocument();
            document->newDocument(m_mapFormat, vm::bbox3(8192.0), game);

            // create two entity definitions
            m_pointEntityDef = new Assets::PointEntityDefinition("point_entity", Color(), vm::bbox3(16.0), "this is a point entity", {}, {});
            m_brushEntityDef = new Assets::BrushEntityDefinition("brush_entity", Color(), "this is a brush entity", {});

            document->setEntityDefinitions(std::vector<Assets::EntityDefinition*>{ m_pointEntityDef, m_brushEntityDef });
        }

        MapDocumentTest::~MapDocumentTest() {
            m_pointEntityDef = nullptr;
            m_brushEntityDef = nullptr;
        }

        Model::BrushNode* MapDocumentTest::createBrushNode(const std::string& textureName, const std::function<void(Model::Brush&)>& brushFunc) {
            const Model::WorldNode* world = document->world();
            Model::BrushBuilder builder(world, document->worldBounds(), document->game()->defaultFaceAttribs());
            Model::Brush brush = builder.createCube(32.0, textureName);
            brushFunc(brush);
            return world->createBrush(std::move(brush));
        }

        static void checkPlanePointsIntegral(const Model::BrushNode* brushNode) {
            for (const Model::BrushFace& face : brushNode->brush().faces()) {
                for (size_t i=0; i<3; i++) {
                    vm::vec3 point = face.points()[i];
                    ASSERT_POINT_INTEGRAL(point);
                }
            }
        }

        static void checkVerticesIntegral(const Model::BrushNode* brushNode) {
            const Model::Brush& brush = brushNode->brush();
            for (const Model::BrushVertex* vertex : brush.vertices()) {
                ASSERT_POINT_INTEGRAL(vertex->position());
            }
        }

        static void checkBoundsIntegral(const Model::BrushNode* brush) {
            ASSERT_POINT_INTEGRAL(brush->logicalBounds().min);
            ASSERT_POINT_INTEGRAL(brush->logicalBounds().max);
        }

        static void checkBrushIntegral(const Model::BrushNode* brush) {
            checkPlanePointsIntegral(brush);
            checkVerticesIntegral(brush);
            checkBoundsIntegral(brush);
        }

        TEST_CASE_METHOD(MapDocumentTest, "MapDocumentTest.flip") {
            Model::BrushBuilder builder(document->world(), document->worldBounds());
            Model::BrushNode* brush1 = document->world()->createBrush(builder.createCuboid(vm::bbox3(vm::vec3(0.0, 0.0, 0.0), vm::vec3(30.0, 31.0, 31.0)), "texture"));
            Model::BrushNode* brush2 = document->world()->createBrush(builder.createCuboid(vm::bbox3(vm::vec3(30.0, 0.0, 0.0), vm::vec3(31.0, 31.0, 31.0)), "texture"));

            checkBrushIntegral(brush1);
            checkBrushIntegral(brush2);

            document->addNode(brush1, document->currentParent());
            document->addNode(brush2, document->currentParent());

            std::vector<Model::Node*> brushes;
            brushes.push_back(brush1);
            brushes.push_back(brush2);
            document->select(brushes);

            const vm::vec3 boundsCenter = document->selectionBounds().center();
            ASSERT_EQ(vm::vec3(15.5, 15.5, 15.5), boundsCenter);

            document->flipObjects(boundsCenter, vm::axis::x);

            checkBrushIntegral(brush1);
            checkBrushIntegral(brush2);

            ASSERT_EQ(vm::bbox3(vm::vec3(1.0, 0.0, 0.0), vm::vec3(31.0, 31.0, 31.0)), brush1->logicalBounds());
            ASSERT_EQ(vm::bbox3(vm::vec3(0.0, 0.0, 0.0), vm::vec3(1.0, 31.0, 31.0)), brush2->logicalBounds());
        }

        TEST_CASE_METHOD(MapDocumentTest, "MapDocumentTest.rotate") {
            Model::BrushBuilder builder(document->world(), document->worldBounds());
            Model::BrushNode* brush1 = document->world()->createBrush(builder.createCuboid(vm::bbox3(vm::vec3(0.0, 0.0, 0.0), vm::vec3(30.0, 31.0, 31.0)), "texture"));
            Model::BrushNode* brush2 = document->world()->createBrush(builder.createCuboid(vm::bbox3(vm::vec3(30.0, 0.0, 0.0), vm::vec3(31.0, 31.0, 31.0)), "texture"));

            checkBrushIntegral(brush1);
            checkBrushIntegral(brush2);

            document->addNode(brush1, document->currentParent());
            document->addNode(brush2, document->currentParent());

            std::vector<Model::Node*> brushes;
            brushes.push_back(brush1);
            brushes.push_back(brush2);
            document->select(brushes);

            vm::vec3 boundsCenter = document->selectionBounds().center();
            ASSERT_EQ(vm::vec3(15.5, 15.5, 15.5), boundsCenter);

            // 90 degrees CCW about the Z axis through the center of the selection
            document->rotateObjects(boundsCenter, vm::vec3::pos_z(), vm::to_radians(90.0));

            checkBrushIntegral(brush1);
            checkBrushIntegral(brush2);

            const vm::bbox3 brush1ExpectedBounds(vm::vec3(0.0, 0.0, 0.0), vm::vec3(31.0, 30.0, 31.0));
            const vm::bbox3 brush2ExpectedBounds(vm::vec3(0.0, 30.0, 0.0), vm::vec3(31.0, 31.0, 31.0));

            // these should be exactly integral
            ASSERT_EQ(brush1ExpectedBounds, brush1->logicalBounds());
            ASSERT_EQ(brush2ExpectedBounds, brush2->logicalBounds());
        }

        TEST_CASE_METHOD(MapDocumentTest, "MapDocumentTest.shearCube") {
            const vm::bbox3 initialBBox(vm::vec3(100,100,100), vm::vec3(200,200,200));

            Model::BrushBuilder builder(document->world(), document->worldBounds());
            Model::BrushNode* brushNode = document->world()->createBrush(builder.createCuboid(initialBBox, "texture"));

            document->addNode(brushNode, document->currentParent());
            document->select(std::vector<Model::Node*>{brushNode});

            const std::vector<vm::vec3> initialPositions{
                // bottom face
                {100,100,100},
                {200,100,100},
                {200,200,100},
                {100,200,100},
                // top face
                {100,100,200},
                {200,100,200},
                {200,200,200},
                {100,200,200},
            };
            ASSERT_COLLECTIONS_EQUIVALENT(initialPositions, brushNode->brush().vertexPositions());

            // Shear the -Y face by (50, 0, 0). That means the verts with Y=100 will get sheared.
            ASSERT_TRUE(document->shearObjects(initialBBox, vm::vec3::neg_y(), vm::vec3(50,0,0)));

            const std::vector<vm::vec3> shearedPositions{
                // bottom face
                {150,100,100},
                {250,100,100},
                {200,200,100},
                {100,200,100},
                // top face
                {150,100,200},
                {250,100,200},
                {200,200,200},
                {100,200,200},
            };
            ASSERT_COLLECTIONS_EQUIVALENT(shearedPositions, brushNode->brush().vertexPositions());
        }

        TEST_CASE_METHOD(MapDocumentTest, "MapDocumentTest.shearPillar") {
            const vm::bbox3 initialBBox(vm::vec3(0,0,0), vm::vec3(100,100,400));

            Model::BrushBuilder builder(document->world(), document->worldBounds());
            Model::BrushNode* brushNode = document->world()->createBrush(builder.createCuboid(initialBBox, "texture"));

            document->addNode(brushNode, document->currentParent());
            document->select(std::vector<Model::Node*>{brushNode});

            const std::vector<vm::vec3> initialPositions{
                // bottom face
                {0,  0,  0},
                {100,0,  0},
                {100,100,0},
                {0,  100,0},
                // top face
                {0,  0,  400},
                {100,0,  400},
                {100,100,400},
                {0,  100,400},
            };
            ASSERT_COLLECTIONS_EQUIVALENT(initialPositions, brushNode->brush().vertexPositions());

            // Shear the +Z face by (50, 0, 0). That means the verts with Z=400 will get sheared.
            ASSERT_TRUE(document->shearObjects(initialBBox, vm::vec3::pos_z(), vm::vec3(50,0,0)));

            const std::vector<vm::vec3> shearedPositions{
                // bottom face
                {0,  0,  0},
                {100,0,  0},
                {100,100,0},
                {0,  100,0},
                // top face
                {50, 0,  400},
                {150,0,  400},
                {150,100,400},
                {50, 100,400},
            };
            ASSERT_COLLECTIONS_EQUIVALENT(shearedPositions, brushNode->brush().vertexPositions());
        }

        TEST_CASE_METHOD(MapDocumentTest, "MapDocumentTest.scaleObjects") {
            const vm::bbox3 initialBBox(vm::vec3(-100,-100,-100), vm::vec3(100,100,100));
            const vm::bbox3 doubleBBox(2.0 * initialBBox.min, 2.0 * initialBBox.max);
            const vm::bbox3 invalidBBox(vm::vec3(0,-100,-100), vm::vec3(0,100,100));

            Model::BrushBuilder builder(document->world(), document->worldBounds());
            Model::BrushNode* brushNode = document->world()->createBrush(builder.createCuboid(initialBBox, "texture"));
            const Model::Brush& brush = brushNode->brush();

            document->addNode(brushNode, document->currentParent());
            document->select(std::vector<Model::Node*>{brushNode});

            ASSERT_EQ(vm::vec3(200,200,200), brushNode->logicalBounds().size());
            ASSERT_EQ(vm::plane3(100.0, vm::vec3::pos_z()), brush.face(*brush.findFace(vm::vec3::pos_z())).boundary());

            // attempting an invalid scale has no effect
            ASSERT_FALSE(document->scaleObjects(initialBBox, invalidBBox));
            ASSERT_EQ(vm::vec3(200,200,200), brushNode->logicalBounds().size());
            ASSERT_EQ(vm::plane3(100.0, vm::vec3::pos_z()), brush.face(*brush.findFace(vm::vec3::pos_z())).boundary());

            ASSERT_TRUE(document->scaleObjects(initialBBox, doubleBBox));
            ASSERT_EQ(vm::vec3(400,400,400), brushNode->logicalBounds().size());
            ASSERT_EQ(vm::plane3(200.0, vm::vec3::pos_z()), brush.face(*brush.findFace(vm::vec3::pos_z())).boundary());
        }

        TEST_CASE_METHOD(MapDocumentTest, "MapDocumentTest.scaleObjectsInGroup") {
            const vm::bbox3 initialBBox(vm::vec3(-100, -100, -100), vm::vec3(100, 100, 100));
            const vm::bbox3 doubleBBox(2.0 * initialBBox.min, 2.0 * initialBBox.max);
            const vm::bbox3 invalidBBox(vm::vec3(0, -100, -100), vm::vec3(0, 100, 100));

            Model::BrushBuilder builder(document->world(), document->worldBounds());
            Model::BrushNode* brushNode = document->world()->createBrush(builder.createCuboid(initialBBox, "texture"));

            document->addNode(brushNode, document->currentParent());
            document->select(std::vector<Model::Node*>{ brushNode });
            [[maybe_unused]] Model::GroupNode* group = document->groupSelection("my group");

            // attempting an invalid scale has no effect
            ASSERT_FALSE(document->scaleObjects(initialBBox, invalidBBox));
            ASSERT_EQ(vm::vec3(200, 200, 200), brushNode->logicalBounds().size());

            ASSERT_TRUE(document->scaleObjects(initialBBox, doubleBBox));
            ASSERT_EQ(vm::vec3(400, 400, 400), brushNode->logicalBounds().size());
        }

        TEST_CASE_METHOD(MapDocumentTest, "MapDocumentTest.scaleObjectsWithCenter") {
            const vm::bbox3 initialBBox(vm::vec3(0,0,0), vm::vec3(100,100,400));
            const vm::bbox3 expectedBBox(vm::vec3(-50,0,0), vm::vec3(150,100,400));

            Model::BrushBuilder builder(document->world(), document->worldBounds());
            Model::BrushNode* brushNode = document->world()->createBrush(builder.createCuboid(initialBBox, "texture"));

            document->addNode(brushNode, document->currentParent());
            document->select(std::vector<Model::Node*>{brushNode});

            const vm::vec3 boundsCenter = initialBBox.center();
            ASSERT_TRUE(document->scaleObjects(boundsCenter, vm::vec3(2.0, 1.0, 1.0)));
            ASSERT_EQ(expectedBBox, brushNode->logicalBounds());
        }

        TEST_CASE_METHOD(MapDocumentTest, "MapDocumentTest.csgConvexMergeBrushes") {
            const Model::BrushBuilder builder(document->world(), document->worldBounds());

            auto* entity = new Model::EntityNode();
            document->addNode(entity, document->currentParent());

            auto* brush1 = document->world()->createBrush(builder.createCuboid(vm::bbox3(vm::vec3(0, 0, 0), vm::vec3(32, 64, 64)), "texture"));
            auto* brush2 = document->world()->createBrush(builder.createCuboid(vm::bbox3(vm::vec3(32, 0, 0), vm::vec3(64, 64, 64)), "texture"));
            document->addNode(brush1, entity);
            document->addNode(brush2, document->currentParent());
            ASSERT_EQ(1u, entity->children().size());

            document->select(std::vector<Model::Node*> { brush1, brush2 });
            ASSERT_TRUE(document->csgConvexMerge());
            ASSERT_EQ(1u, entity->children().size()); // added to the parent of the first brush

            auto* brush3 = entity->children().front();
            ASSERT_EQ(vm::bbox3(vm::vec3(0, 0, 0), vm::vec3(64, 64, 64)), brush3->logicalBounds());
        }

        TEST_CASE_METHOD(MapDocumentTest, "MapDocumentTest.csgConvexMergeFaces") {
            const Model::BrushBuilder builder(document->world(), document->worldBounds());

            auto* entity = new Model::EntityNode();
            document->addNode(entity, document->currentParent());

            auto* brushNode1 = document->world()->createBrush(builder.createCuboid(vm::bbox3(vm::vec3(0, 0, 0), vm::vec3(32, 64, 64)), "texture"));
            auto* brushNode2 = document->world()->createBrush(builder.createCuboid(vm::bbox3(vm::vec3(32, 0, 0), vm::vec3(64, 64, 64)), "texture"));
            document->addNode(brushNode1, entity);
            document->addNode(brushNode2, document->currentParent());
            ASSERT_EQ(1u, entity->children().size());

            const auto faceIndex = 0u;
            const auto& face1 = brushNode1->brush().face(faceIndex);
            const auto& face2 = brushNode2->brush().face(faceIndex);

            document->select({
                { brushNode1, faceIndex },
                { brushNode2, faceIndex }
            });
            ASSERT_TRUE(document->csgConvexMerge());
            ASSERT_EQ(2u, entity->children().size()); // added to the parent of the first brush, original brush is not deleted

            auto* brush3 = entity->children().back();

            // check our assumption about the order of the entities' children
            assert(brush3 != brushNode1);
            assert(brush3 != brushNode2);

            const auto face1Verts = face1.vertexPositions();
            const auto face2Verts = face2.vertexPositions();

            const auto bounds = vm::merge(
                vm::bbox3::merge_all(std::begin(face1Verts), std::end(face1Verts)),
                vm::bbox3::merge_all(std::begin(face2Verts), std::end(face2Verts))
            );

            ASSERT_EQ(bounds, brush3->logicalBounds());
        }

        ValveMapDocumentTest::ValveMapDocumentTest() :
        MapDocumentTest(Model::MapFormat::Valve) {}

        TEST_CASE_METHOD(ValveMapDocumentTest, "ValveMapDocumentTest.csgConvexMergeTexturing") {
            const Model::BrushBuilder builder(document->world(), document->worldBounds());

            Model::EntityNode* entity = new Model::EntityNode();
            document->addNode(entity, document->currentParent());

            Model::ParallelTexCoordSystem texAlignment(vm::vec3(1, 0, 0), vm::vec3(0, 1, 0));
            auto texAlignmentSnapshot = texAlignment.takeSnapshot();

            Model::Brush brush1 = builder.createCuboid(vm::bbox3(vm::vec3(0, 0, 0), vm::vec3(32, 64, 64)), "texture");
            brush1.face(*brush1.findFace(vm::vec3::pos_z())).restoreTexCoordSystemSnapshot(*texAlignmentSnapshot);

            Model::Brush brush2 = builder.createCuboid(vm::bbox3(vm::vec3(32, 0, 0), vm::vec3(64, 64, 64)), "texture");
            brush2.face(*brush2.findFace(vm::vec3::pos_z())).restoreTexCoordSystemSnapshot(*texAlignmentSnapshot);

            Model::BrushNode* brushNode1 = document->world()->createBrush(std::move(brush1));
            Model::BrushNode* brushNode2 = document->world()->createBrush(std::move(brush2));
            
            document->addNode(brushNode1, entity);
            document->addNode(brushNode2, entity);
            ASSERT_EQ(2u, entity->children().size());

            document->select(std::vector<Model::Node*> { brushNode1, brushNode2 });
            ASSERT_TRUE(document->csgConvexMerge());
            ASSERT_EQ(1u, entity->children().size());

            Model::BrushNode* brushNode3 = static_cast<Model::BrushNode*>(entity->children()[0]);
            const Model::Brush& brush3 = brushNode3->brush();
            
            const Model::BrushFace& top = brush3.face(*brush3.findFace(vm::vec3::pos_z()));
            ASSERT_EQ(vm::vec3(1, 0, 0), top.textureXAxis());
            ASSERT_EQ(vm::vec3(0, 1, 0), top.textureYAxis());
        }

        TEST_CASE_METHOD(ValveMapDocumentTest, "ValveMapDocumentTest.csgSubtractTexturing") {
            const Model::BrushBuilder builder(document->world(), document->worldBounds());

            Model::EntityNode* entity = new Model::EntityNode();
            document->addNode(entity, document->currentParent());

            Model::ParallelTexCoordSystem texAlignment(vm::vec3(1, 0, 0), vm::vec3(0, 1, 0));
            auto texAlignmentSnapshot = texAlignment.takeSnapshot();

            Model::Brush brush1 = builder.createCuboid(vm::bbox3(vm::vec3(0, 0, 0), vm::vec3(64, 64, 64)), "texture");
            Model::Brush brush2 = builder.createCuboid(vm::bbox3(vm::vec3(0, 0, 0), vm::vec3(64, 64, 32)), "texture");
            brush2.face(*brush2.findFace(vm::vec3::pos_z())).restoreTexCoordSystemSnapshot(*texAlignmentSnapshot);

            Model::BrushNode* brushNode1 = document->world()->createBrush(std::move(brush1));
            Model::BrushNode* brushNode2 = document->world()->createBrush(std::move(brush2));
            
            document->addNode(brushNode1, entity);
            document->addNode(brushNode2, entity);
            ASSERT_EQ(2u, entity->children().size());

            // we want to compute brush1 - brush2
            document->select(std::vector<Model::Node*> { brushNode2 });
            ASSERT_TRUE(document->csgSubtract());
            ASSERT_EQ(1u, entity->children().size());

            Model::BrushNode* brushNode3 = static_cast<Model::BrushNode*>(entity->children()[0]);
            const Model::Brush& brush3 = brushNode3->brush();

            ASSERT_EQ(vm::bbox3(vm::vec3(0, 0, 32), vm::vec3(64, 64, 64)), brushNode3->logicalBounds());

            // the texture alignment from the top of brush2 should have transferred
            // to the bottom face of brush3
            const Model::BrushFace& top = brush3.face(*brush3.findFace(vm::vec3::neg_z()));
            ASSERT_EQ(vm::vec3(1, 0, 0), top.textureXAxis());
            ASSERT_EQ(vm::vec3(0, 1, 0), top.textureYAxis());
        }

        TEST_CASE_METHOD(MapDocumentTest, "MapDocumentTest.csgSubtractMultipleBrushes") {
            const Model::BrushBuilder builder(document->world(), document->worldBounds());

            auto* entity = new Model::EntityNode();
            document->addNode(entity, document->currentParent());

            Model::BrushNode* minuend = document->world()->createBrush(builder.createCuboid(vm::bbox3(vm::vec3(0, 0, 0), vm::vec3(64, 64, 64)), "texture"));
            Model::BrushNode* subtrahend1 = document->world()->createBrush(builder.createCuboid(vm::bbox3(vm::vec3(0, 0, 0), vm::vec3(32, 32, 64)), "texture"));
            Model::BrushNode* subtrahend2 = document->world()->createBrush(builder.createCuboid(vm::bbox3(vm::vec3(32, 32, 0), vm::vec3(64, 64, 64)), "texture"));

            document->addNodes(std::vector<Model::Node*>{minuend, subtrahend1, subtrahend2}, entity);
            ASSERT_EQ(3u, entity->children().size());

            // we want to compute minuend - {subtrahend1, subtrahend2}
            document->select(std::vector<Model::Node*>{subtrahend1, subtrahend2});
            ASSERT_TRUE(document->csgSubtract());
            ASSERT_EQ(2u, entity->children().size());

            auto* remainder1 = dynamic_cast<Model::BrushNode*>(entity->children()[0]);
            auto* remainder2 = dynamic_cast<Model::BrushNode*>(entity->children()[1]);
            ASSERT_NE(nullptr, remainder1);
            ASSERT_NE(nullptr, remainder2);

            const auto expectedBBox1 = vm::bbox3(vm::vec3(0, 32, 0), vm::vec3(32, 64, 64));
            const auto expectedBBox2 = vm::bbox3(vm::vec3(32, 0, 0), vm::vec3(64, 32, 64));

            if (remainder1->logicalBounds() != expectedBBox1) {
                std::swap(remainder1, remainder2);
            }

            EXPECT_EQ(expectedBBox1, remainder1->logicalBounds());
            EXPECT_EQ(expectedBBox2, remainder2->logicalBounds());
        }

        TEST_CASE_METHOD(MapDocumentTest, "MapDocumentTest.csgSubtractAndUndoRestoresSelection") {
            const Model::BrushBuilder builder(document->world(), document->worldBounds());

            auto* entity = new Model::EntityNode();
            document->addNode(entity, document->currentParent());

            Model::BrushNode* subtrahend1 = document->world()->createBrush(builder.createCuboid(vm::bbox3(vm::vec3(0, 0, 0), vm::vec3(64, 64, 64)), "texture"));
            document->addNodes(std::vector<Model::Node*>{subtrahend1}, entity);

            document->select(std::vector<Model::Node*>{subtrahend1});
            ASSERT_TRUE(document->csgSubtract());
            ASSERT_EQ(0u, entity->children().size());
            EXPECT_TRUE(document->selectedNodes().empty());

            // check that the selection is restored after undo
            document->undoCommand();

            EXPECT_TRUE(document->selectedNodes().hasOnlyBrushes());
            EXPECT_EQ(std::vector<Model::BrushNode*>({ subtrahend1 }), document->selectedNodes().brushes());
        }

        TEST_CASE_METHOD(MapDocumentTest, "MapDocumentTest.newWithGroupOpen") {
            Model::EntityNode* entity = new Model::EntityNode();
            document->addNode(entity, document->currentParent());
            document->select(entity);
            Model::GroupNode* group = document->groupSelection("my group");
            document->openGroup(group);

            ASSERT_EQ(group, document->currentGroup());

            document->newDocument(Model::MapFormat::Valve, MapDocument::DefaultWorldBounds, document->game());

            ASSERT_EQ(nullptr, document->currentGroup());
        }

        TEST_CASE_METHOD(MapDocumentTest, "MapDocumentTest.ungroupInnerGroup") {
            // see https://github.com/kduske/TrenchBroom/issues/2050
            Model::EntityNode* outerEnt1 = new Model::EntityNode();
            Model::EntityNode* outerEnt2 = new Model::EntityNode();
            Model::EntityNode* innerEnt1 = new Model::EntityNode();
            Model::EntityNode* innerEnt2 = new Model::EntityNode();

            document->addNode(innerEnt1, document->currentParent());
            document->addNode(innerEnt2, document->currentParent());
            document->select(std::vector<Model::Node*> {innerEnt1, innerEnt2});

            Model::GroupNode* inner = document->groupSelection("Inner");

            document->deselectAll();
            document->addNode(outerEnt1, document->currentParent());
            document->addNode(outerEnt2, document->currentParent());
            document->select(std::vector<Model::Node*> {inner, outerEnt1, outerEnt2});

            Model::GroupNode* outer = document->groupSelection("Outer");
            document->deselectAll();

            // check our assumptions
            ASSERT_EQ(3u, outer->childCount());
            ASSERT_EQ(2u, inner->childCount());

            ASSERT_EQ(document->currentLayer(), outer->parent());

            ASSERT_EQ(outer, outerEnt1->parent());
            ASSERT_EQ(outer, outerEnt2->parent());
            ASSERT_EQ(outer, inner->parent());

            ASSERT_EQ(inner, innerEnt1->parent());
            ASSERT_EQ(inner, innerEnt2->parent());

            // open the outer group and ungroup the inner group
            document->openGroup(outer);
            document->select(inner);
            document->ungroupSelection();
            document->deselectAll();

            ASSERT_EQ(outer, innerEnt1->parent());
            ASSERT_EQ(outer, innerEnt2->parent());
        }

        TEST_CASE_METHOD(MapDocumentTest, "MapDocumentTest.ungroupLeavesPointEntitySelected") {
            Model::EntityNode* ent1 = new Model::EntityNode();

            document->addNode(ent1, document->currentParent());
            document->select(std::vector<Model::Node*> {ent1});

            Model::GroupNode* group = document->groupSelection("Group");
            ASSERT_EQ((std::vector<Model::Node*> {group}), document->selectedNodes().nodes());

            document->ungroupSelection();
            ASSERT_EQ((std::vector<Model::Node*> {ent1}), document->selectedNodes().nodes());
        }

        TEST_CASE_METHOD(MapDocumentTest, "MapDocumentTest.ungroupLeavesBrushEntitySelected") {
            const Model::BrushBuilder builder(document->world(), document->worldBounds());

            Model::EntityNode* ent1 = new Model::EntityNode();
            document->addNode(ent1, document->currentParent());

            Model::BrushNode* brush1 = document->world()->createBrush(builder.createCuboid(vm::bbox3(vm::vec3(0, 0, 0), vm::vec3(64, 64, 64)), "texture"));
            document->addNode(brush1, ent1);
            document->select(std::vector<Model::Node*>{ent1});
            ASSERT_EQ((std::vector<Model::Node*> {brush1}), document->selectedNodes().nodes());
            ASSERT_FALSE(ent1->selected());
            ASSERT_TRUE(brush1->selected());

            Model::GroupNode* group = document->groupSelection("Group");
            ASSERT_EQ((std::vector<Model::Node*> {ent1}), group->children());
            ASSERT_EQ((std::vector<Model::Node*> {group}), document->selectedNodes().nodes());

            document->ungroupSelection();
            ASSERT_EQ((std::vector<Model::Node*> {brush1}), document->selectedNodes().nodes());
            ASSERT_FALSE(ent1->selected());
            ASSERT_TRUE(brush1->selected());
        }

        TEST_CASE_METHOD(MapDocumentTest, "MapDocumentTest.mergeGroups") {
            document->selectAllNodes();
            document->deleteObjects();

            Model::EntityNode* ent1 = new Model::EntityNode();
            document->addNode(ent1, document->currentParent());
            document->deselectAll();
            document->select(std::vector<Model::Node*> {ent1});
            Model::GroupNode* group1 = document->groupSelection("group1");

            Model::EntityNode* ent2 = new Model::EntityNode();
            document->addNode(ent2, document->currentParent());
            document->deselectAll();
            document->select(std::vector<Model::Node*> {ent2});
            Model::GroupNode* group2 = document->groupSelection("group2");

            ASSERT_COLLECTIONS_EQUIVALENT(std::vector<Model::Node*>({ group1, group2 }), document->currentLayer()->children());

            document->select(std::vector<Model::Node*> {group1, group2});
            document->mergeSelectedGroupsWithGroup(group2);

            ASSERT_EQ((std::vector<Model::Node*> {group2}), document->selectedNodes().nodes());
            ASSERT_EQ((std::vector<Model::Node*> {group2}), document->currentLayer()->children());

            ASSERT_COLLECTIONS_EQUIVALENT(std::vector<Model::Node*>({}), group1->children());
            ASSERT_COLLECTIONS_EQUIVALENT(std::vector<Model::Node*>({ ent1, ent2 }), group2->children());
        }

        TEST_CASE_METHOD(MapDocumentTest, "MapDocumentTest.pickSingleBrush") {
            // delete default brush
            document->selectAllNodes();
            document->deleteObjects();

            const Model::BrushBuilder builder(document->world(), document->worldBounds());

            auto* brushNode1 = document->world()->createBrush(builder.createCuboid(vm::bbox3(vm::vec3(0, 0, 0), vm::vec3(64, 64, 64)), "texture"));
            document->addNode(brushNode1, document->currentParent());

            Model::PickResult pickResult;
            document->pick(vm::ray3(vm::vec3(-32, 0, 0), vm::vec3::pos_x()), pickResult);

            auto hits = pickResult.query().all();
            ASSERT_EQ(1u, hits.size());

            const auto& brush1 = brushNode1->brush();
            ASSERT_EQ(brush1.face(*brush1.findFace(vm::vec3::neg_x())), Model::hitToFaceHandle(hits.front())->face());
            ASSERT_DOUBLE_EQ(32.0, hits.front().distance());

            pickResult.clear();
            document->pick(vm::ray3(vm::vec3(-32, 0, 0), vm::vec3::neg_x()), pickResult);
            ASSERT_TRUE(pickResult.query().all().empty());
        }

        TEST_CASE_METHOD(MapDocumentTest, "MapDocumentTest.pickSingleEntity") {
            // delete default brush
            document->selectAllNodes();
            document->deleteObjects();

            Model::EntityNode* ent1 = new Model::EntityNode();
            document->addNode(ent1, document->currentParent());

            const auto origin = ent1->origin();
            const auto bounds = ent1->logicalBounds();

            const auto rayOrigin = origin + vm::vec3(-32.0, bounds.size().y() / 2.0, bounds.size().z() / 2.0);

            Model::PickResult pickResult;
            document->pick(vm::ray3(rayOrigin, vm::vec3::pos_x()), pickResult);

            auto hits = pickResult.query().all();
            ASSERT_EQ(1u, hits.size());

            ASSERT_EQ(ent1, hits.front().target<Model::EntityNode*>());
            ASSERT_DOUBLE_EQ(32.0 - bounds.size().x() / 2.0, hits.front().distance());

            pickResult.clear();
            document->pick(vm::ray3(vm::vec3(-32, 0, 0), vm::vec3::neg_x()), pickResult);
            ASSERT_TRUE(pickResult.query().all().empty());
        }

        TEST_CASE_METHOD(MapDocumentTest, "MapDocumentTest.pickSimpleGroup") {
            // delete default brush
            document->selectAllNodes();
            document->deleteObjects();

            const Model::BrushBuilder builder(document->world(), document->worldBounds());

            auto* brushNode1 = document->world()->createBrush(builder.createCuboid(vm::bbox3(vm::vec3(0, 0, 0), vm::vec3(64, 64, 64)), "texture"));
            document->addNode(brushNode1, document->currentParent());

            auto* brushNode2 = document->world()->createBrush(builder.createCuboid(vm::bbox3(vm::vec3(0, 0, 0), vm::vec3(64, 64, 64)).translate(vm::vec3(0, 0, 128)), "texture"));
            document->addNode(brushNode2, document->currentParent());

            document->selectAllNodes();
            auto* group = document->groupSelection("test");

            Model::PickResult pickResult;
            document->pick(vm::ray3(vm::vec3(-32, 0, 0), vm::vec3::pos_x()), pickResult);

            // picking a grouped object when the containing group is closed should return the object,
            // which is converted to the group when hitsToNodesWithGroupPicking() is used.
            auto hits = pickResult.query().type(Model::BrushNode::BrushHitType).all();
            ASSERT_EQ(1u, hits.size());

            const auto& brush1 = brushNode1->brush();
            ASSERT_EQ(brush1.face(*brush1.findFace(vm::vec3::neg_x())), Model::hitToFaceHandle(hits.front())->face());
            ASSERT_DOUBLE_EQ(32.0, hits.front().distance());

            ASSERT_EQ(std::vector<Model::Node*>{ group }, hitsToNodesWithGroupPicking(hits));

            // hitting both objects in the group should return the group only once
            pickResult.clear();
            document->pick(vm::ray3(vm::vec3(32, 32, -32), vm::vec3::pos_z()), pickResult);

            hits = pickResult.query().type(Model::BrushNode::BrushHitType).all();
            ASSERT_EQ(2u, hits.size());

            ASSERT_EQ(std::vector<Model::Node*>{ group }, hitsToNodesWithGroupPicking(hits));

            // hitting the group bounds doesn't count as a hit
            pickResult.clear();
            document->pick(vm::ray3(vm::vec3(-32, 0, 96), vm::vec3::pos_x()), pickResult);

            hits = pickResult.query().type(Model::BrushNode::BrushHitType).all();
            ASSERT_TRUE(hits.empty());

            // hitting a grouped object when the containing group is open should return the object only
            document->openGroup(group);

            pickResult.clear();
            document->pick(vm::ray3(vm::vec3(-32, 0, 0), vm::vec3::pos_x()), pickResult);

            hits = pickResult.query().type(Model::BrushNode::BrushHitType).all();
            ASSERT_EQ(1u, hits.size());

            ASSERT_EQ(brush1.face(*brush1.findFace(vm::vec3::neg_x())), Model::hitToFaceHandle(hits.front())->face());
            ASSERT_DOUBLE_EQ(32.0, hits.front().distance());

            ASSERT_EQ(std::vector<Model::Node*>{ brushNode1 }, hitsToNodesWithGroupPicking(hits));
        }

        TEST_CASE_METHOD(MapDocumentTest, "MapDocumentTest.pickNestedGroup") {
            // delete default brush
            document->selectAllNodes();
            document->deleteObjects();

            const Model::BrushBuilder builder(document->world(), document->worldBounds());

            auto* brushNode1 = document->world()->createBrush(builder.createCuboid(vm::bbox3(vm::vec3(0, 0, 0), vm::vec3(64, 64, 64)), "texture"));
            document->addNode(brushNode1, document->currentParent());

            auto* brushNode2 = document->world()->createBrush(builder.createCuboid(vm::bbox3(vm::vec3(0, 0, 0), vm::vec3(64, 64, 64)).translate(vm::vec3(0, 0, 128)), "texture"));
            document->addNode(brushNode2, document->currentParent());

            document->selectAllNodes();
            auto* innerGroup = document->groupSelection("inner");

            document->deselectAll();
            auto* brushNode3 = document->world()->createBrush(builder.createCuboid(vm::bbox3(vm::vec3(0, 0, 0), vm::vec3(64, 64, 64)).translate(vm::vec3(0, 0, 256)), "texture"));
            document->addNode(brushNode3, document->currentParent());

            document->selectAllNodes();
            auto* outerGroup = document->groupSelection("outer");

            const vm::ray3 highRay(vm::vec3(-32, 0, 256+32), vm::vec3::pos_x());
            const vm::ray3  lowRay(vm::vec3(-32, 0,    +32), vm::vec3::pos_x());

            /*
             *          Z
             *         /|\
             *          |
             *          | ______________
             *          | |   ______   |
             *  hiRay *-->|   | b3 |   |
             *          | |   |____|   |
             *          | |            |
             *          | |   outer    |
             *          | | __________ |
             *          | | | ______ | |
             *          | | | | b2 | | |
             *          | | | |____| | |
             *          | | |        | |
             *          | | |  inner | |
             *          | | | ______ | |
             * lowRay *-->| | | b1 | | |
             *        0_| | | |____| | |
             *          | | |________| |
             *          | |____________|
             * ---------|--------------------> X
             *                |
             *                0
             */

            /*
             * world
             * * outer (closed)
             *   * inner (closed)
             *     * brush1
             *     * brush2
             *   * brush3
             */

            Model::PickResult pickResult;

            // hitting a grouped object when the containing group is open should return the object only
            document->openGroup(outerGroup);

            /*
             * world
             * * outer (open)
             *   * inner (closed)
             *     * brush1
             *     * brush2
             *   * brush3
             */

            pickResult.clear();
            document->pick(highRay, pickResult);

            auto hits = pickResult.query().type(Model::BrushNode::BrushHitType).all();
            ASSERT_EQ(1u, hits.size());

            const auto& brush3 = brushNode3->brush();
            ASSERT_EQ(brush3.face(*brush3.findFace(vm::vec3::neg_x())), Model::hitToFaceHandle(hits.front())->face());
            ASSERT_DOUBLE_EQ(32.0, hits.front().distance());

            ASSERT_EQ(std::vector<Model::Node*>{ brushNode3 }, hitsToNodesWithGroupPicking(hits));

            // hitting the brush in the inner group should return the inner group when hitsToNodesWithGroupPicking() is used
            pickResult.clear();
            document->pick(lowRay, pickResult);

            hits = pickResult.query().type(Model::BrushNode::BrushHitType).all();
            ASSERT_EQ(1u, hits.size());

            const auto& brush1 = brushNode1->brush();
            ASSERT_EQ(brush1.face(*brush1.findFace(vm::vec3::neg_x())), Model::hitToFaceHandle(hits.front())->face());
            ASSERT_DOUBLE_EQ(32.0, hits.front().distance());
            ASSERT_EQ(std::vector<Model::Node*>{ innerGroup }, hitsToNodesWithGroupPicking(hits));

            // open the inner group, too. hitsToNodesWithGroupPicking() should no longer return groups, since all groups are open.
            document->openGroup(innerGroup);

            /*
             * world
             * * outer (open)
             *   * inner (open)
             *     * brush1
             *     * brush2
             *   * brush3
             */

            ASSERT_TRUE(innerGroup->opened());
            ASSERT_FALSE(outerGroup->opened());
            ASSERT_TRUE(outerGroup->hasOpenedDescendant());

            // pick a brush in the outer group
            pickResult.clear();
            document->pick(highRay, pickResult);

            hits = pickResult.query().type(Model::BrushNode::BrushHitType).all();
            ASSERT_EQ(1u, hits.size());

            ASSERT_EQ(brush3.face(*brush3.findFace(vm::vec3::neg_x())), Model::hitToFaceHandle(hits.front())->face());
            ASSERT_DOUBLE_EQ(32.0, hits.front().distance());
            ASSERT_EQ(std::vector<Model::Node*>{ brushNode3 }, hitsToNodesWithGroupPicking(hits));

            // pick a brush in the inner group
            pickResult.clear();
            document->pick(lowRay, pickResult);

            hits = pickResult.query().type(Model::BrushNode::BrushHitType).all();
            ASSERT_EQ(1u, hits.size());

            ASSERT_EQ(brush1.face(*brush1.findFace(vm::vec3::neg_x())), Model::hitToFaceHandle(hits.front())->face());
            ASSERT_DOUBLE_EQ(32.0, hits.front().distance());
            ASSERT_EQ(std::vector<Model::Node*>{ brushNode1 }, hitsToNodesWithGroupPicking(hits));
        }

        TEST_CASE_METHOD(MapDocumentTest, "MapDocumentTest.pickBrushEntity") {
            // delete default brush
            document->selectAllNodes();
            document->deleteObjects();

            const Model::BrushBuilder builder(document->world(), document->worldBounds());

            auto* brushNode1 = document->world()->createBrush(builder.createCuboid(vm::bbox3(vm::vec3(0, 0, 0), vm::vec3(64, 64, 64)), "texture"));
            document->addNode(brushNode1, document->currentParent());

            auto* brushNode2 = document->world()->createBrush(builder.createCuboid(vm::bbox3(vm::vec3(0, 0, 0), vm::vec3(64, 64, 64)).translate(vm::vec3(0, 0, 128)),
                                                "texture"));
            document->addNode(brushNode2, document->currentParent());

            document->selectAllNodes();

            document->createBrushEntity(m_brushEntityDef);
            document->deselectAll();

            Model::PickResult pickResult;

            // picking entity brushes should only return the brushes and not the entity
            document->pick(vm::ray3(vm::vec3(-32, 0, 0), vm::vec3::pos_x()), pickResult);

            auto hits = pickResult.query().all();
            ASSERT_EQ(1u, hits.size());

            const auto& brush1 = brushNode1->brush();
            ASSERT_EQ(brush1.face(*brush1.findFace(vm::vec3::neg_x())), Model::hitToFaceHandle(hits.front())->face());
            ASSERT_DOUBLE_EQ(32.0, hits.front().distance());
        }

        TEST_CASE_METHOD(MapDocumentTest, "MapDocumentTest.throwExceptionDuringCommand") {
            ASSERT_THROW(document->throwExceptionDuringCommand(), GeometryException);
        }

        // https://github.com/kduske/TrenchBroom/issues/2476
        TEST_CASE_METHOD(MapDocumentTest, "MapDocumentTest.selectTouching") {
            // delete default brush
            document->selectAllNodes();
            document->deleteObjects();

            const Model::BrushBuilder builder(document->world(), document->worldBounds());
            const auto box = vm::bbox3(vm::vec3(0, 0, 0), vm::vec3(64, 64, 64));

            auto *brush1 = document->world()->createBrush(builder.createCuboid(box, "texture"));
            document->addNode(brush1, document->currentParent());

            auto *brush2 = document->world()->createBrush(builder.createCuboid(box.translate(vm::vec3(1, 1, 1)), "texture"));
            document->addNode(brush2, document->currentParent());

            document->selectAllNodes();

            EXPECT_EQ((std::vector<Model::BrushNode* >{brush1, brush2}), document->selectedNodes().brushes());
            EXPECT_EQ((std::vector<Model::Node *>{brush1, brush2}), document->currentLayer()->children());

            document->selectTouching(true);

            // only this next line was failing
            EXPECT_EQ(std::vector<Model::BrushNode* >{}, document->selectedNodes().brushes());
            EXPECT_EQ(std::vector<Model::Node *>{}, document->currentLayer()->children());

            // brush1 and brush2 are deleted
            EXPECT_EQ(nullptr, brush1->parent());
            EXPECT_EQ(nullptr, brush2->parent());
        }

        TEST_CASE_METHOD(MapDocumentTest, "MapDocumentTest.selectInverse") {
            // delete default brush
            document->selectAllNodes();
            document->deleteObjects();

            const Model::BrushBuilder builder(document->world(), document->worldBounds());
            const auto box = vm::bbox3(vm::vec3(0, 0, 0), vm::vec3(64, 64, 64));

            auto *brush1 = document->world()->createBrush(builder.createCuboid(box, "texture"));
            document->addNode(brush1, document->currentParent());

            auto *brush2 = document->world()->createBrush(builder.createCuboid(box.translate(vm::vec3(1, 1, 1)), "texture"));
            document->addNode(brush2, document->currentParent());

            auto *brush3 = document->world()->createBrush(builder.createCuboid(box.translate(vm::vec3(2, 2, 2)), "texture"));
            document->addNode(brush3, document->currentParent());

            document->select(std::vector<Model::Node *>{brush1, brush2});
            Model::EntityNode* brushEnt = document->createBrushEntity(m_brushEntityDef);

            document->deselectAll();

            // worldspawn {
            //   brushEnt { brush1, brush2 },
            //   brush3
            // }

            document->select(brush1);
            CHECK( brush1->selected());
            CHECK(!brush2->selected());
            CHECK(!brush3->selected());
            CHECK(!brushEnt->selected());

            document->selectInverse();

            CHECK_THAT(document->selectedNodes().brushes(), Catch::UnorderedEquals(std::vector<Model::BrushNode *>{brush2, brush3}));
            CHECK(!brush1->selected());
            CHECK( brush2->selected());
            CHECK( brush3->selected());
            CHECK(!brushEnt->selected());
        }

        // https://github.com/kduske/TrenchBroom/issues/2776
        TEST_CASE_METHOD(MapDocumentTest, "MapDocumentTest.pasteAndTranslateGroup") {
            // delete default brush
            document->selectAllNodes();
            document->deleteObjects();

            const Model::BrushBuilder builder(document->world(), document->worldBounds());
            const auto box = vm::bbox3(vm::vec3(0, 0, 0), vm::vec3(64, 64, 64));

            auto *brush1 = document->world()->createBrush(builder.createCuboid(box, "texture"));
            document->addNode(brush1, document->currentParent());
            document->select(brush1);

            const auto groupName = std::string("testGroup");

            auto* group = document->groupSelection(groupName);
            ASSERT_NE(nullptr, group);
            document->select(group);

            const std::string copied = document->serializeSelectedNodes();

            const auto delta = vm::vec3(16, 16, 16);
            ASSERT_EQ(PasteType::Node, document->paste(copied));
            ASSERT_EQ(1u, document->selectedNodes().groupCount());
            ASSERT_EQ(groupName, document->selectedNodes().groups().at(0)->name());
            ASSERT_TRUE(document->translateObjects(delta));
            ASSERT_EQ(box.translate(delta), document->selectionBounds());
        }

        // https://github.com/kduske/TrenchBroom/issues/3117
        TEST_CASE_METHOD(MapDocumentTest, "MapDocumentTest.isolate") {
            // delete default brush
            document->selectAllNodes();
            document->deleteObjects();

            const Model::BrushBuilder builder(document->world(), document->worldBounds());
            const auto box = vm::bbox3(vm::vec3(0, 0, 0), vm::vec3(64, 64, 64));

            auto *brush1 = document->world()->createBrush(builder.createCuboid(box, "texture"));
            document->addNode(brush1, document->currentParent());

            auto *brush2 = document->world()->createBrush(builder.createCuboid(box.translate(vm::vec3(1, 1, 1)), "texture"));
            document->addNode(brush2, document->currentParent());

            document->selectAllNodes();

            Model::EntityNode* brushEntity = document->createBrushEntity(m_brushEntityDef);

            document->deselectAll();

            // Check initial state
            REQUIRE(1 == document->currentLayer()->childCount());
            REQUIRE(brushEntity == dynamic_cast<Model::EntityNode*>(document->currentLayer()->children().at(0)));
            REQUIRE(2 == brushEntity->childCount());
            REQUIRE(brush1 == dynamic_cast<Model::BrushNode*>(brushEntity->children().at(0)));
            REQUIRE(brush2 == dynamic_cast<Model::BrushNode*>(brushEntity->children().at(1)));

            CHECK(!brushEntity->selected());
            CHECK(!brush1->selected());
            CHECK(!brush2->selected());
            CHECK(!brushEntity->hidden());
            CHECK(!brush1->hidden());
            CHECK(!brush2->hidden());

            // Select just brush1
            document->select(brush1);
            CHECK(!brushEntity->selected());
            CHECK(brush1->selected());
            CHECK(!brush2->selected());

            // Isolate brush1
            document->isolate();

            CHECK(!brushEntity->hidden());
            CHECK(!brush1->hidden());
            CHECK(brush2->hidden());
        }

        TEST_CASE_METHOD(MapDocumentTest, "IssueGenerator.emptyAttribute") {
            Model::EntityNode* entity = document->createPointEntity(m_pointEntityDef, vm::vec3::zero());
            entity->addOrUpdateAttribute("", "");
            CHECK(entity->hasAttribute(""));

            auto issueGenerators = std::vector<Model::IssueGenerator*>{
                new Model::EmptyAttributeNameIssueGenerator(),
                new Model::EmptyAttributeValueIssueGenerator()
            };

            class AcceptAllIssues {
            public:
                bool operator()(const Model::Issue*) const {
                    return true;
                }
            };

            auto visitor = Model::CollectMatchingIssuesVisitor<AcceptAllIssues>(issueGenerators, AcceptAllIssues());
            document->world()->acceptAndRecurse(visitor);

            std::vector<Model::Issue*> issues = visitor.issues();
            REQUIRE(2 == issues.size());

            Model::Issue* issue0 = issues.at(0);
            Model::Issue* issue1 = issues.at(1);

            // Should be one EmptyAttributeNameIssue and one EmptyAttributeValueIssue
            CHECK(((issue0->type() == issueGenerators[0]->type() && issue1->type() == issueGenerators[1]->type())
                || (issue0->type() == issueGenerators[1]->type() && issue1->type() == issueGenerators[0]->type())));
            
            std::vector<Model::IssueQuickFix*> fixes = document->world()->quickFixes(issue0->type());
            REQUIRE(1 == fixes.size());

            Model::IssueQuickFix* quickFix = fixes.at(0);
            quickFix->apply(document.get(), std::vector<Model::Issue*>{issue0});

            // The fix should have deleted the attribute
            CHECK(!entity->hasAttribute(""));

            kdl::vec_clear_and_delete(issueGenerators);
        }

        TEST_CASE_METHOD(MapDocumentTest, "MapDocumentTest.renameLayer", "[LayerTest]") {
            // delete default brush
            document->selectAllNodes();
            document->deleteObjects();

            Model::Layer* layer = document->world()->createLayer("test1");
            document->addNode(layer, document->world());
            CHECK(layer->name() == "test1");

            document->renameLayer(layer, "test2");
            CHECK(layer->name() == "test2");

            document->undoCommand();
            CHECK(layer->name() == "test1");
        }

        TEST_CASE_METHOD(MapDocumentTest, "MapDocumentTest.duplicateObjectGoesIntoSourceLayer", "[LayerTest]") {
            // delete default brush
            document->selectAllNodes();
            document->deleteObjects();

            Model::Layer* layer1 = document->world()->createLayer("test1");
            Model::Layer* layer2 = document->world()->createLayer("test2");
            document->addNode(layer1, document->world());
            document->addNode(layer2, document->world());

            document->setCurrentLayer(layer1);
            Model::Entity* entity = document->createPointEntity(m_pointEntityDef, vm::vec3::zero());
            CHECK(entity->parent() == layer1);
            CHECK(layer1->childCount() == 1);

            document->setCurrentLayer(layer2);
            document->select(entity);
            document->duplicateObjects(); // the duplicate should stay in layer1

            REQUIRE(document->selectedNodes().entityCount() == 1);
            Model::Entity* entityClone = document->selectedNodes().entities().at(0);
            CHECK(entityClone->parent() == layer1);
            CHECK(layer1->childCount() == 2);
            CHECK(document->currentLayer() == layer2);
        }

        TEST_CASE_METHOD(MapDocumentTest, "MapDocumentTest.newGroupGoesIntoSourceLayer", "[LayerTest]") {
            // delete default brush
            document->selectAllNodes();
            document->deleteObjects();

            Model::Layer* layer1 = document->world()->createLayer("test1");
            Model::Layer* layer2 = document->world()->createLayer("test2");
            document->addNode(layer1, document->world());
            document->addNode(layer2, document->world());

            document->setCurrentLayer(layer1);
            Model::Entity* entity = document->createPointEntity(m_pointEntityDef, vm::vec3::zero());
            CHECK(entity->parent() == layer1);
            CHECK(layer1->childCount() == 1);

            document->setCurrentLayer(layer2);
            document->select(entity);
            Model::Group* newGroup = document->groupSelection("Group in Layer 1"); // the new group should stay in layer1

            CHECK(entity->parent() == newGroup);
            CHECK(Model::findLayer(entity) == layer1);
            CHECK(Model::findLayer(newGroup) == layer1);
            CHECK(document->currentLayer() == layer2);
        }
    }
}<|MERGE_RESOLUTION|>--- conflicted
+++ resolved
@@ -29,15 +29,10 @@
 #include "Model/CollectMatchingIssuesVisitor.h"
 #include "Model/EmptyAttributeNameIssueGenerator.h"
 #include "Model/EmptyAttributeValueIssueGenerator.h"
-<<<<<<< HEAD
-#include "Model/Entity.h"
+#include "Model/EntityNode.h"
 #include "Model/FindLayerVisitor.h"
-#include "Model/Group.h"
-=======
-#include "Model/EntityNode.h"
 #include "Model/GroupNode.h"
 #include "Model/HitAdapter.h"
->>>>>>> acc010c6
 #include "Model/HitQuery.h"
 #include "Model/Issue.h"
 #include "Model/IssueQuickFix.h"
@@ -1124,7 +1119,7 @@
             document->selectAllNodes();
             document->deleteObjects();
 
-            Model::Layer* layer = document->world()->createLayer("test1");
+            Model::LayerNode* layer = document->world()->createLayer("test1");
             document->addNode(layer, document->world());
             CHECK(layer->name() == "test1");
 
@@ -1140,13 +1135,13 @@
             document->selectAllNodes();
             document->deleteObjects();
 
-            Model::Layer* layer1 = document->world()->createLayer("test1");
-            Model::Layer* layer2 = document->world()->createLayer("test2");
+            Model::LayerNode* layer1 = document->world()->createLayer("test1");
+            Model::LayerNode* layer2 = document->world()->createLayer("test2");
             document->addNode(layer1, document->world());
             document->addNode(layer2, document->world());
 
             document->setCurrentLayer(layer1);
-            Model::Entity* entity = document->createPointEntity(m_pointEntityDef, vm::vec3::zero());
+            Model::EntityNode* entity = document->createPointEntity(m_pointEntityDef, vm::vec3::zero());
             CHECK(entity->parent() == layer1);
             CHECK(layer1->childCount() == 1);
 
@@ -1155,7 +1150,7 @@
             document->duplicateObjects(); // the duplicate should stay in layer1
 
             REQUIRE(document->selectedNodes().entityCount() == 1);
-            Model::Entity* entityClone = document->selectedNodes().entities().at(0);
+            Model::EntityNode* entityClone = document->selectedNodes().entities().at(0);
             CHECK(entityClone->parent() == layer1);
             CHECK(layer1->childCount() == 2);
             CHECK(document->currentLayer() == layer2);
@@ -1166,19 +1161,19 @@
             document->selectAllNodes();
             document->deleteObjects();
 
-            Model::Layer* layer1 = document->world()->createLayer("test1");
-            Model::Layer* layer2 = document->world()->createLayer("test2");
+            Model::LayerNode* layer1 = document->world()->createLayer("test1");
+            Model::LayerNode* layer2 = document->world()->createLayer("test2");
             document->addNode(layer1, document->world());
             document->addNode(layer2, document->world());
 
             document->setCurrentLayer(layer1);
-            Model::Entity* entity = document->createPointEntity(m_pointEntityDef, vm::vec3::zero());
+            Model::EntityNode* entity = document->createPointEntity(m_pointEntityDef, vm::vec3::zero());
             CHECK(entity->parent() == layer1);
             CHECK(layer1->childCount() == 1);
 
             document->setCurrentLayer(layer2);
             document->select(entity);
-            Model::Group* newGroup = document->groupSelection("Group in Layer 1"); // the new group should stay in layer1
+            Model::GroupNode* newGroup = document->groupSelection("Group in Layer 1"); // the new group should stay in layer1
 
             CHECK(entity->parent() == newGroup);
             CHECK(Model::findLayer(entity) == layer1);
