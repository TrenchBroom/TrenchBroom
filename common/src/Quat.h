/*
 Copyright (C) 2010-2017 Kristian Duske
 
 This file is part of TrenchBroom.
 
 TrenchBroom is free software: you can redistribute it and/or modify
 it under the terms of the GNU General Public License as published by
 the Free Software Foundation, either version 3 of the License, or
 (at your option) any later version.
 
 TrenchBroom is distributed in the hope that it will be useful,
 but WITHOUT ANY WARRANTY; without even the implied warranty of
 MERCHANTABILITY or FITNESS FOR A PARTICULAR PURPOSE.  See the
 GNU General Public License for more details.
 
 You should have received a copy of the GNU General Public License
 along with TrenchBroom. If not, see <http://www.gnu.org/licenses/>.
 */

#ifndef TrenchBroom_Quat_h
#define TrenchBroom_Quat_h

#include "MathUtils.h"
#include "Vec.h"

#include <cassert>

template <typename T>
class Quat {
public:
    T r;
    Vec<T,3> v;
    
    Quat() :
    r(static_cast<float>(0.0)),
    v(Vec<T,3>::Null) {}
    
    // Copy and move constructors
    Quat(const Quat<T>& other) = default;
    Quat(Quat<T>&& other) = default;
    
    // Assignment operators
    Quat<T>& operator=(const Quat<T>& other) = default;
    Quat<T>& operator=(Quat<T>&& other) = default;
    
    // Conversion constructor
    template <typename U>
    Quat(const Quat<U>& other) :
    r(static_cast<T>(other.r)),
    v(other.v) {}

    Quat(const T i_r, const Vec<T,3>& i_v) :
    r(i_r),
    v(i_v) {}
    
    /**
     * Creates a new quaternion that represent a clounter-clockwise rotation by the given angle (in radians) about
     * the given axis.
     */
    Quat(const Vec<T,3>& axis, const T angle) {
        setRotation(axis, angle);
    }

    /**
     * Creates a new quaternion that rotates the 1st given vector onto the 2nd given vector. Both vectors are
     * expected to be normalized.
     */
    Quat(const Vec<T,3>& from, const Vec<T,3>& to) {
        assert(isUnit(from));
        assert(isUnit(to));
        
<<<<<<< HEAD
        const T cos = dot(from, to);
        if (Math::eq(std::abs(cos), static_cast<T>(1.0))) {
=======
        const T cos = from.dot(to);
        if (Math::eq(cos, static_cast<T>(1.0))) {
            // `from` and `to` are equal.
>>>>>>> 52a549f7
            setRotation(Vec<T,3>::PosZ, static_cast<T>(0.0));
        } else if (Math::eq(cos, static_cast<T>(-1.0))) {
            // `from` and `to` are opposite.
            // We need to find a rotation axis that is perpendicular to `from`.
            auto axis = crossed(from, Vec<T,3>::PosZ);
            if (Math::zero(axis.squaredLength())) {
                axis = crossed(from, Vec<T,3>::PosX);
            }
            setRotation(axis.normalized(), Math::radians(static_cast<T>(180)));
        } else {
            const Vec<T,3> axis = normalize(cross(from, to));
            const T angle = std::acos(cos);
            setRotation(axis, angle);
        }
    }

    const Quat<T> operator-() const {
        return Quat(-r, v);
    }
    
    const Quat<T> operator*(const T right) const {
        return Quat(r * right, v);
    }
    
    Quat<T>& operator*= (const T right) {
        r *= right;
        return *this;
    }
    
    const Quat<T> operator*(const Quat<T>& right) const {
        Quat<T> result = *this;
        return result *= right;
    }
    
    Quat<T>& operator*=(const Quat<T>& right) {
        const T& t = right.r;
        const Vec<T,3>& w = right.v;
        
        const T nx = r * w.x() + t * v.x() + v.y() * w.z() - v.z() * w.y();
        const T ny = r * w.y() + t * v.y() + v.z() * w.x() - v.x() * w.z();
        const T nz = r * w.z() + t * v.z() + v.x() * w.y() - v.y() * w.x();
        
        r = r * t - dot(v, w);
        v[0] = nx;
        v[1] = ny;
        v[2] = nz;
        return *this;
    }
    
    const Vec<T,3> operator*(const Vec<T,3>& right) const {
        Quat<T> p;
        p.r = 0.0;
        p.v = right;
        p = *this * p * conjugated();
        return p.v;
    }
    
    Quat<T>& setRotation(const Vec<T,3>& axis, const T angle) {
        assert(isUnit(axis));
        r = std::cos(angle / static_cast<T>(2.0));
        v = axis * std::sin(angle / static_cast<T>(2.0));
        return *this;
    }
    
    T angle() const {
        return static_cast<T>(2.0) * std::acos(r);
    }
    
    Vec<T,3> axis() const {
        if (isNull(v)) {
            return v;
        } else {
            return v / std::sin(angle() / static_cast<T>(2.0));
        }
    }
    
    Quat<T>& conjugate() {
        v = -v;
        return *this;
    }
    
    const Quat conjugated() const {
        Quat<T> result;
        result.r = r;
        result.v = -v;
        return result;
    }
};

typedef Quat<float> Quatf;
typedef Quat<double> Quatd;

template <typename T>
Quat<T> operator*(const T left, const Quat<T>& right) {
    return Quat<T>(left * right.r, right.v);
}

#endif<|MERGE_RESOLUTION|>--- conflicted
+++ resolved
@@ -69,26 +69,21 @@
         assert(isUnit(from));
         assert(isUnit(to));
         
-<<<<<<< HEAD
-        const T cos = dot(from, to);
-        if (Math::eq(std::abs(cos), static_cast<T>(1.0))) {
-=======
-        const T cos = from.dot(to);
-        if (Math::eq(cos, static_cast<T>(1.0))) {
+        const auto cos = dot(from, to);
+        if (Math::one(cos)) {
             // `from` and `to` are equal.
->>>>>>> 52a549f7
             setRotation(Vec<T,3>::PosZ, static_cast<T>(0.0));
-        } else if (Math::eq(cos, static_cast<T>(-1.0))) {
+        } else if (Math::one(-cos)) {
             // `from` and `to` are opposite.
             // We need to find a rotation axis that is perpendicular to `from`.
-            auto axis = crossed(from, Vec<T,3>::PosZ);
-            if (Math::zero(axis.squaredLength())) {
-                axis = crossed(from, Vec<T,3>::PosX);
+            auto axis = cross(from, Vec<T,3>::PosZ);
+            if (Math::zero(squaredLength(axis))) {
+                axis = cross(from, Vec<T,3>::PosX);
             }
-            setRotation(axis.normalized(), Math::radians(static_cast<T>(180)));
+            setRotation(normalize(axis), Math::radians(static_cast<T>(180)));
         } else {
-            const Vec<T,3> axis = normalize(cross(from, to));
-            const T angle = std::acos(cos);
+            const auto axis = normalize(cross(from, to));
+            const auto angle = std::acos(cos);
             setRotation(axis, angle);
         }
     }
