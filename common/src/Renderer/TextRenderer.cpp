--- conflicted
+++ resolved
@@ -150,13 +150,8 @@
             prepare(m_entriesOnTop, true, vboManager);
         }
 
-<<<<<<< HEAD
         void TextRenderer::prepare(EntryCollection& collection, const bool onTop, VboManager& vboManager) {
-            TextVertex::List textVertices;
-=======
-        void TextRenderer::prepare(EntryCollection& collection, const bool onTop, Vbo& vbo) {
             std::vector<TextVertex> textVertices;
->>>>>>> 76b18178
             textVertices.reserve(collection.textVertexCount);
 
             std::vector<RectVertex> rectVertices;
