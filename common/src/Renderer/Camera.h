--- conflicted
+++ resolved
@@ -33,12 +33,6 @@
 
 namespace TrenchBroom {
     namespace Renderer {
-<<<<<<< HEAD
-        class RenderContext;
-        class VboManager;
-
-=======
->>>>>>> 76b18178
         class Camera {
         public:
             struct Viewport {
