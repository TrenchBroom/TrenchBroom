/*
 Copyright (C) 2010-2017 Kristian Duske

 This file is part of TrenchBroom.

 TrenchBroom is free software: you can redistribute it and/or modify
 it under the terms of the GNU General Public License as published by
 the Free Software Foundation, either version 3 of the License, or
 (at your option) any later version.

 TrenchBroom is distributed in the hope that it will be useful,
 but WITHOUT ANY WARRANTY; without even the implied warranty of
 MERCHANTABILITY or FITNESS FOR A PARTICULAR PURPOSE.  See the
 GNU General Public License for more details.

 You should have received a copy of the GNU General Public License
 along with TrenchBroom. If not, see <http://www.gnu.org/licenses/>.
 */

#ifndef TrenchBroom_EdgeRenderer
#define TrenchBroom_EdgeRenderer

#include "Color.h"
#include "Renderer/IndexRangeMap.h"
#include "Renderer/Renderable.h"
#include "Renderer/Renderer_Forward.h"
#include "Renderer/VertexArray.h"

#include <memory>

namespace TrenchBroom {
    namespace Renderer {
<<<<<<< HEAD
        class RenderBatch;
        class RenderContext;
        class VboManager;
        class BrushVertexArray;
        class BrushIndexArray;

        using BrushVertexArrayPtr = std::shared_ptr<BrushVertexArray>;
        using BrushIndexArrayPtr = std::shared_ptr<BrushIndexArray>;

=======
>>>>>>> 76b18178
        class EdgeRenderer {
        public:
            struct Params {
                float width;
                double offset;
                bool onTop;
                bool useColor;
                Color color;
                Params(float i_width, double i_offset, bool i_onTop);
                Params(float i_width, double i_offset, bool i_onTop, const Color& i_color);
                Params(float i_width, double i_offset, bool i_onTop, bool i_useColor, const Color& i_color);
            };

            class RenderBase {
            private:
                const Params m_params;
            public:
                RenderBase(const Params& params);
                virtual ~RenderBase();
            protected:
                void renderEdges(RenderContext& renderContext);
            private:
                virtual void doRenderVertices(RenderContext& renderContext) = 0;
            };
        public:
            virtual ~EdgeRenderer();

            void render(RenderBatch& renderBatch, float width = 1.0f, double offset = 0.0);
            void render(RenderBatch& renderBatch, const Color& color, float width = 1.0f, double offset = 0.0);
            void render(RenderBatch& renderBatch, bool useColor, const Color& color, float width = 1.0f, double offset = 0.0);
            void renderOnTop(RenderBatch& renderBatch, float width = 1.0f, double offset = 0.2);
            void renderOnTop(RenderBatch& renderBatch, const Color& color, float width = 1.0f, double offset = 0.2);
            void renderOnTop(RenderBatch& renderBatch, bool useColor, const Color& color, float width = 1.0f, double offset = 0.2);
            void render(RenderBatch& renderBatch, bool useColor, const Color& color, bool onTop, float width, double offset);
        private:
            virtual void doRender(RenderBatch& renderBatch, const Params& params) = 0;
        };

        class DirectEdgeRenderer : public EdgeRenderer {
        private:
            class Render : public RenderBase, public DirectRenderable {
            private:
                VertexArray m_vertexArray;
                IndexRangeMap m_indexRanges;
            public:
                Render(const Params& params, VertexArray& vertexArray, IndexRangeMap& indexRanges);
            private:
                void doPrepareVertices(VboManager& vboManager) override;
                void doRender(RenderContext& renderContext) override;
                void doRenderVertices(RenderContext& renderContext) override;
            };
        private:
            VertexArray m_vertexArray;
            IndexRangeMap m_indexRanges;
        public:
            DirectEdgeRenderer();
            DirectEdgeRenderer(const VertexArray& vertexArray, const IndexRangeMap& indexRanges);
            DirectEdgeRenderer(const VertexArray& vertexArray, PrimType primType);

            DirectEdgeRenderer(const DirectEdgeRenderer& other);
            DirectEdgeRenderer& operator=(DirectEdgeRenderer other);

            friend void swap(DirectEdgeRenderer& left, DirectEdgeRenderer& right);
        private:
            void doRender(RenderBatch& renderBatch, const EdgeRenderer::Params& params) override;
        };

        class IndexedEdgeRenderer : public EdgeRenderer {
        private:
            class Render : public RenderBase, public IndexedRenderable {
            private:
                std::shared_ptr<BrushVertexArray> m_vertexArray;
                std::shared_ptr<BrushIndexArray> m_indexArray;
            public:
                Render(const Params& params, std::shared_ptr<BrushVertexArray> vertexArray, std::shared_ptr<BrushIndexArray> indexArray);
            private:
                void prepareVerticesAndIndices(VboManager& vboManager) override;
                void doRender(RenderContext& renderContext) override;
                void doRenderVertices(RenderContext& renderContext) override;
            };
        private:
            std::shared_ptr<BrushVertexArray> m_vertexArray;
            std::shared_ptr<BrushIndexArray> m_indexArray;
        public:
            IndexedEdgeRenderer();
            IndexedEdgeRenderer(std::shared_ptr<BrushVertexArray> vertexArray, std::shared_ptr<BrushIndexArray> indexArray);

            IndexedEdgeRenderer(const IndexedEdgeRenderer& other);
            IndexedEdgeRenderer& operator=(IndexedEdgeRenderer other);

            friend void swap(IndexedEdgeRenderer& left, IndexedEdgeRenderer& right);
        private:
            void doRender(RenderBatch& renderBatch, const EdgeRenderer::Params& params) override;
        };
    }
}

#endif /* defined(TrenchBroom_EdgeRenderer) */<|MERGE_RESOLUTION|>--- conflicted
+++ resolved
@@ -30,18 +30,6 @@
 
 namespace TrenchBroom {
     namespace Renderer {
-<<<<<<< HEAD
-        class RenderBatch;
-        class RenderContext;
-        class VboManager;
-        class BrushVertexArray;
-        class BrushIndexArray;
-
-        using BrushVertexArrayPtr = std::shared_ptr<BrushVertexArray>;
-        using BrushIndexArrayPtr = std::shared_ptr<BrushIndexArray>;
-
-=======
->>>>>>> 76b18178
         class EdgeRenderer {
         public:
             struct Params {
