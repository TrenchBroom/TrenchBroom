--- conflicted
+++ resolved
@@ -43,12 +43,6 @@
     }
 
     namespace Renderer {
-<<<<<<< HEAD
-        class RenderContext;
-        class VboManager;
-
-=======
->>>>>>> 76b18178
         class SpikeGuideRenderer : public DirectRenderable {
         private:
             Color m_color;
