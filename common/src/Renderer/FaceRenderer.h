--- conflicted
+++ resolved
@@ -30,20 +30,6 @@
 
 namespace TrenchBroom {
     namespace Renderer {
-<<<<<<< HEAD
-        class ActiveShader;
-        class BrushIndexArray;
-        class BrushVertexArray;
-        class RenderBatch;
-        class RenderContext;
-        class VboManager;
-
-        using BrushVertexArrayPtr = std::shared_ptr<BrushVertexArray>;
-        using TextureToBrushIndicesMap = std::unordered_map<const Assets::Texture*, std::shared_ptr<BrushIndexArray>>;
-        using TextureToBrushIndicesMapPtr = std::shared_ptr<const TextureToBrushIndicesMap>;
-
-=======
->>>>>>> 76b18178
         class FaceRenderer : public IndexedRenderable {
         private:
             struct RenderFunc;
