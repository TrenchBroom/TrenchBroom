/*
 Copyright (C) 2010-2017 Kristian Duske

 This file is part of TrenchBroom.

 TrenchBroom is free software: you can redistribute it and/or modify
 it under the terms of the GNU General Public License as published by
 the Free Software Foundation, either version 3 of the License, or
 (at your option) any later version.

 TrenchBroom is distributed in the hope that it will be useful,
 but WITHOUT ANY WARRANTY; without even the implied warranty of
 MERCHANTABILITY or FITNESS FOR A PARTICULAR PURPOSE.  See the
 GNU General Public License for more details.

 You should have received a copy of the GNU General Public License
 along with TrenchBroom. If not, see <http://www.gnu.org/licenses/>.
 */

#include "GameFileSystem.h"

#include "CollectionUtils.h"
#include "Logger.h"
#include "IO/DiskFileSystem.h"
#include "IO/DkPakFileSystem.h"
#include "IO/IdPakFileSystem.h"
#include "IO/Quake3ShaderFileSystem.h"
#include "IO/ZipFileSystem.h"
#include "Model/GameConfig.h"

#include <memory>

namespace TrenchBroom {
    namespace Model {
        GameFileSystem::GameFileSystem() :
        FileSystem(),
        m_shaderFS(nullptr) {}

        void GameFileSystem::initialize(const GameConfig& config, const IO::Path& gamePath, const std::vector<IO::Path>& additionalSearchPaths, Logger& logger) {
            // delete the existing file system
            releaseNext();
            m_shaderFS = nullptr;

            addDefaultAssetPath(config, logger);

            if (!gamePath.isEmpty() && IO::Disk::directoryExists(gamePath)) {
                addGameFileSystems(config, gamePath, additionalSearchPaths, logger);
                addShaderFileSystem(config, logger);
            }
        }

        void GameFileSystem::reloadShaders() {
            if (m_shaderFS != nullptr) {
                m_shaderFS->reload();
            }
        }

        void GameFileSystem::addDefaultAssetPath(const GameConfig& config, Logger& logger) {
            // To allow loading some default assets such as the empty texture, we add the game config path.
            const auto& configPath = config.path();
            if (!configPath.isEmpty()) {
                const auto configAssetPath = configPath.deleteLastComponent() + IO::Path("assets");
                if (IO::Disk::directoryExists(configAssetPath)) {
                    addFileSystemPath(configAssetPath, logger);
                }
            }
        }

        void GameFileSystem::addGameFileSystems(const GameConfig& config, const IO::Path& gamePath, const std::vector<IO::Path>& additionalSearchPaths, Logger& logger) {
            const auto& fileSystemConfig = config.fileSystemConfig();
            addFileSystemPath(gamePath + fileSystemConfig.searchPath, logger);
            addFileSystemPackages(config, gamePath + fileSystemConfig.searchPath, logger);

            for (const auto& searchPath : additionalSearchPaths) {
                addFileSystemPath(gamePath + searchPath, logger);
                addFileSystemPackages(config, gamePath + searchPath, logger);
            }
        }

        void GameFileSystem::addFileSystemPath(const IO::Path& path, Logger& logger) {
            try {
                logger.info() << "Adding file system path " << path;
                m_next = std::make_unique<IO::DiskFileSystem>(std::move(m_next), path);
            } catch (const FileSystemException& e) {
                logger.error() << "Could not add file system search path '" << path << "': " << e.what();
            }
        }

        void GameFileSystem::addFileSystemPackages(const GameConfig& config, const IO::Path& searchPath, Logger& logger) {
            const auto& fileSystemConfig = config.fileSystemConfig();
            const auto& packageFormatConfig = fileSystemConfig.packageFormat;

            const auto& packageExtensions = packageFormatConfig.extensions;
            const auto& packageFormat = packageFormatConfig.format;

            if (IO::Disk::directoryExists(searchPath)) {
                const IO::DiskFileSystem diskFS(searchPath);
                auto packages = diskFS.findItems(IO::Path(""), IO::FileExtensionMatcher(packageExtensions));
                VectorUtils::sort(packages, IO::Path::Less<StringUtils::CaseInsensitiveStringLess>());

                for (const auto& packagePath : packages) {
                    auto packageFile = diskFS.openFile(packagePath);

                    try {
                        if (StringUtils::caseInsensitiveEqual(packageFormat, "idpak")) {
                            logger.info() << "Adding file system package " << packagePath;
                            m_next = std::make_unique<IO::IdPakFileSystem>(std::move(m_next), packagePath, packageFile);
                        } else if (StringUtils::caseInsensitiveEqual(packageFormat, "dkpak")) {
                            logger.info() << "Adding file system package " << packagePath;
                            m_next = std::make_unique<IO::DkPakFileSystem>(std::move(m_next), packagePath, packageFile);
<<<<<<< HEAD
                        }
                        // FIXME: Find something other than wx
#if 0
                        else if (StringUtils::caseInsensitiveEqual(packageFormat, "zip")) {
                            logger->info() << "Adding file system package " << packagePath;
=======
                        } else if (StringUtils::caseInsensitiveEqual(packageFormat, "zip")) {
                            logger.info() << "Adding file system package " << packagePath;
>>>>>>> f3cf093a
                            m_next = std::make_unique<IO::ZipFileSystem>(std::move(m_next), packagePath, packageFile);
                        }
#endif
                    } catch (const std::exception& e) {
                        logger.error() << e.what();
                    }
                }
            }
        }

        void GameFileSystem::addShaderFileSystem(const GameConfig& config, Logger& logger) {
            // To support Quake 3 shaders, we add a shader file system that loads the shaders
            // and makes them available as virtual files.
            const auto& textureConfig = config.textureConfig();
            const auto& textureFormat = textureConfig.format.format;
            if (StringUtils::caseInsensitiveEqual(textureFormat, "q3shader")) {
                logger.info() << "Adding shader file system";
                auto searchPaths = IO::Path::List {
                    textureConfig.package.rootDirectory,
                    IO::Path("models")
                };
                auto shaderFS = std::make_unique<IO::Quake3ShaderFileSystem>(std::move(m_next), std::move(searchPaths), logger);
                m_shaderFS = shaderFS.get();
                m_next = std::move(shaderFS);
            }
        }

        bool GameFileSystem::doDirectoryExists(const IO::Path& path) const {
            return false;
        }

        bool GameFileSystem::doFileExists(const IO::Path& path) const {
            return false;
        }

        IO::Path::List GameFileSystem::doGetDirectoryContents(const IO::Path& path) const {
            return TrenchBroom::IO::Path::List();
        }

        const IO::MappedFile::Ptr GameFileSystem::doOpenFile(const IO::Path& path) const {
            throw FileSystemException("File not found: '" + path.asString() + "'");
        }
    }
}<|MERGE_RESOLUTION|>--- conflicted
+++ resolved
@@ -108,16 +108,11 @@
                         } else if (StringUtils::caseInsensitiveEqual(packageFormat, "dkpak")) {
                             logger.info() << "Adding file system package " << packagePath;
                             m_next = std::make_unique<IO::DkPakFileSystem>(std::move(m_next), packagePath, packageFile);
-<<<<<<< HEAD
                         }
                         // FIXME: Find something other than wx
 #if 0
                         else if (StringUtils::caseInsensitiveEqual(packageFormat, "zip")) {
-                            logger->info() << "Adding file system package " << packagePath;
-=======
-                        } else if (StringUtils::caseInsensitiveEqual(packageFormat, "zip")) {
                             logger.info() << "Adding file system package " << packagePath;
->>>>>>> f3cf093a
                             m_next = std::make_unique<IO::ZipFileSystem>(std::move(m_next), packagePath, packageFile);
                         }
 #endif
