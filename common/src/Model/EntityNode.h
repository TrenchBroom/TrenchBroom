--- conflicted
+++ resolved
@@ -21,12 +21,7 @@
 
 #include "FloatType.h"
 #include "Macros.h"
-<<<<<<< HEAD
-#include "Assets/Texture.h"
-#include "Model/AttributableNode.h"
-=======
 #include "Model/EntityNodeBase.h"
->>>>>>> dc34955e
 #include "Model/HitType.h"
 #include "Model/Object.h"
 
@@ -53,55 +48,21 @@
             static const HitType::Type EntityHitType;
             static const vm::bbox3 DefaultBounds;
         private:
-<<<<<<< HEAD
-            mutable vm::bbox3 m_definitionBounds;
-            mutable vm::bbox3 m_modelBounds;
-            mutable vm::bbox3 m_logicalBounds;
-            mutable vm::bbox3 m_physicalBounds;
-            mutable bool m_boundsValid;
-            mutable vm::vec3 m_cachedOrigin;
-            mutable vm::mat4x4 m_cachedRotation;
-
-            const Assets::EntityModelFrame* m_modelFrame;
-            const Assets::Texture* m_sprite;
-=======
             struct CachedBounds {
                 vm::bbox3 modelBounds;
                 vm::bbox3 logicalBounds;
                 vm::bbox3 physicalBounds;
             };
             mutable std::optional<CachedBounds> m_cachedBounds;
->>>>>>> dc34955e
         public:
             EntityNode();
             explicit EntityNode(Entity entity);
             explicit EntityNode(std::initializer_list<EntityProperty> properties);
 
-<<<<<<< HEAD
-            bool brushEntity() const;
-            bool pointEntity() const;
-            bool hasEntityDefinition() const;
-            bool hasBrushEntityDefinition() const;
-            bool hasPointEntityDefinition() const;
-            bool hasPointEntityModel() const;
-            bool hasPointEntitySprite() const;
-
-            const vm::bbox3& definitionBounds() const;
-
-            const vm::vec3& origin() const;
-            const vm::mat4x4& rotation() const;
-            const vm::mat4x4 modelTransformation() const;
-            Assets::PitchType pitchType() const;
-=======
->>>>>>> dc34955e
             FloatType area(vm::axis::type axis) const;
         public: // entity model
             const vm::bbox3& modelBounds() const;
             void setModelFrame(const Assets::EntityModelFrame* modelFrame);
-        public: // entity sprite
-            std::string spritePath() const;
-            const Assets::Texture* sprite() const;
-            void setSprite(const Assets::Texture* sprite);
         private: // implement Node interface
             const vm::bbox3& doGetLogicalBounds() const override;
             const vm::bbox3& doGetPhysicalBounds() const override;
