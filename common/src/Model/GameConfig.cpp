--- conflicted
+++ resolved
@@ -270,17 +270,10 @@
             return m_softMapBounds;
         }
 
-<<<<<<< HEAD
         const std::vector<CompilationToolDescription>& GameConfig::compilationToolDescriptions() const {
             return m_compilationToolDescriptions;
         }
 
-        CompilationConfig& GameConfig::compilationConfig() {
-            return m_compilationConfig;
-        }
-
-=======
->>>>>>> bff18fe2
         const CompilationConfig& GameConfig::compilationConfig() const {
             return m_compilationConfig;
         }
