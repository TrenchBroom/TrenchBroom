/*
 Copyright (C) 2010-2017 Kristian Duske
 
 This file is part of TrenchBroom.
 
 TrenchBroom is free software: you can redistribute it and/or modify
 it under the terms of the GNU General Public License as published by
 the Free Software Foundation, either version 3 of the License, or
 (at your option) any later version.
 
 TrenchBroom is distributed in the hope that it will be useful,
 but WITHOUT ANY WARRANTY; without even the implied warranty of
 MERCHANTABILITY or FITNESS FOR A PARTICULAR PURPOSE.  See the
 GNU General Public License for more details.
 
 You should have received a copy of the GNU General Public License
 along with TrenchBroom. If not, see <http://www.gnu.org/licenses/>.
 */

#include "GameFactory.h"

#include "CollectionUtils.h"
#include "PreferenceManager.h"
#include "Preferences.h"
#include "IO/CompilationConfigParser.h"
#include "IO/CompilationConfigWriter.h"
#include "IO/DiskFileSystem.h"
#include "IO/FileMatcher.h"
#include "IO/FileSystem.h"
#include "IO/GameConfigParser.h"
#include "IO/GameEngineConfigParser.h"
#include "IO/GameEngineConfigWriter.h"
#include "IO/IOUtils.h"
#include "IO/Path.h"
#include "IO/SystemPaths.h"
#include "Model/Game.h"
#include "Model/GameImpl.h"
#include "Model/Tutorial.h"

#include "Exceptions.h"
#include "RecoverableExceptions.h"

#include <cassert>

namespace TrenchBroom {
    namespace Model {
        GameFactory::~GameFactory() {
            writeCompilationConfigs();
            writeGameEngineConfigs();
        }

        GameFactory& GameFactory::instance() {
            static GameFactory instance;
            return instance;
        }
        
        const StringList& GameFactory::gameList() const {
            return m_names;
        }

        size_t GameFactory::gameCount() const {
            return m_configs.size();
        }

        GameSPtr GameFactory::createGame(const String& gameName, Logger* logger) {
            return GameSPtr(new GameImpl(gameConfig(gameName), gamePath(gameName), logger));
        }
        
        const StringList& GameFactory::fileFormats(const String& gameName) const {
            const auto& config = gameConfig(gameName);
            return config.fileFormats();
        }

        IO::Path GameFactory::iconPath(const String& gameName) const {
            const auto& config = gameConfig(gameName);
            return config.findConfigFile(config.icon());
        }
        
        IO::Path GameFactory::gamePath(const String& gameName) const {
            const auto it = m_gamePaths.find(gameName);
            if (it == std::end(m_gamePaths))
                throw GameException("Unknown game: " + gameName);
            auto& pref = it->second;
            return PreferenceManager::instance().get(pref);
        }
        
        bool GameFactory::setGamePath(const String& gameName, const IO::Path& gamePath) {
            const auto it = m_gamePaths.find(gameName);
            if (it == std::end(m_gamePaths))
                throw GameException("Unknown game: " + gameName);
            auto& pref = it->second;
            return PreferenceManager::instance().set(pref, gamePath);
        }

        bool GameFactory::isGamePathPreference(const String& gameName, const IO::Path& prefPath) const {
            const auto it = m_gamePaths.find(gameName);
            if (it == std::end(m_gamePaths))
                throw GameException("Unknown game: " + gameName);
            auto& pref = it->second;
            return pref.path() == prefPath;
        }
        
        GameConfig& GameFactory::gameConfig(const String& name) {
            const auto cIt = m_configs.find(name);
            if (cIt == std::end(m_configs))
                throw GameException("Unknown game: " + name);
            return cIt->second;
        }
        
        const GameConfig& GameFactory::gameConfig(const String& name) const {
            const auto cIt = m_configs.find(name);
            if (cIt == std::end(m_configs))
                throw GameException("Unknown game: " + name);
            return cIt->second;
        }

        std::pair<String, MapFormat::Type> GameFactory::detectGame(const IO::Path& path) const {
            if (path.isEmpty() || !IO::Disk::fileExists(IO::Disk::fixPath(path)))
                return std::make_pair("", MapFormat::Unknown);
            
            IO::OpenStream open(path, false);
            const String gameName = IO::readGameComment(open.stream);
            const String formatName = IO::readFormatComment(open.stream);
            const MapFormat::Type format = mapFormat(formatName);
            if (gameName.empty() || format == MapFormat::Unknown)
                return std::make_pair("", MapFormat::Unknown);
            
            return std::make_pair(gameName, format);
        }

        GameFactory::GameFactory() {
            initializeFileSystem();
            loadGameConfigs();
        }
        
        void GameFactory::initializeFileSystem() {
<<<<<<< HEAD
            const auto resourceGameDir = IO::SystemPaths::resourceDirectory() + IO::Path("games");
            if (IO::Disk::directoryExists(resourceGameDir))
                m_configFS.addReadableFileSystem(new IO::DiskFileSystem(resourceGameDir));

            const auto userGameDir = IO::SystemPaths::userDataDirectory() + IO::Path("games");
            m_configFS.addWritableFileSystem(new IO::WritableDiskFileSystem(userGameDir, true));
=======
            const IO::Path resourceGameDir = IO::SystemPaths::resourceDirectory() + IO::Path("games");
            if (IO::Disk::directoryExists(resourceGameDir)) {
                m_configFS.pushReadableFileSystem(new IO::DiskFileSystem(resourceGameDir));
            }

            const IO::Path userGameDir = IO::SystemPaths::userDataDirectory() + IO::Path("games");
            m_configFS.pushWritableFileSystem(new IO::WritableDiskFileSystem(userGameDir, true));
>>>>>>> 326fe068
        }

        void GameFactory::loadGameConfigs() {
            const auto configFiles = m_configFS.findItems(IO::Path(""), IO::FileExtensionMatcher("cfg"));
            
            for (const auto& configFilePath : configFiles)
                loadGameConfig(configFilePath);
            
            StringUtils::sortCaseSensitive(m_names);
        }

        void GameFactory::loadGameConfig(const IO::Path& path) {
            GameConfig config;
            try {
                const auto configFile = m_configFS.openFile(path);
                IO::GameConfigParser parser(configFile->begin(), configFile->end(), m_configFS.makeAbsolute(path));
                config = parser.parse();
            } catch (const Exception& e) {
                throw GameException("Cannot load game configuration '" + path.asString() + "': " + String(e.what()));
            }

            loadCompilationConfig(config);
            loadGameEngineConfig(config);
            
            // sneak in the brush content type for tutorial brushes
            const auto flag = 1 << config.brushContentTypes().size();
            config.addBrushContentType(Tutorial::createTutorialBrushContentType(flag));
            
            m_configs.insert(std::make_pair(config.name(), config));
            m_names.push_back(config.name());
            
            const auto gamePathPrefPath = IO::Path("Games") + IO::Path(config.name()) + IO::Path("Path");
            m_gamePaths.insert(std::make_pair(config.name(), Preference<IO::Path>(gamePathPrefPath, IO::Path())));
            
            const auto defaultEnginePrefPath = IO::Path("Games") + IO::Path(config.name()) + IO::Path("Default Engine");
            m_defaultEngines.insert(std::make_pair(config.name(), Preference<IO::Path>(defaultEnginePrefPath, IO::Path())));
        }

        void GameFactory::loadCompilationConfig(GameConfig& gameConfig) {
            const auto path = IO::Path(gameConfig.name()) + IO::Path("CompilationProfiles.cfg");
            try {
                if (m_configFS.fileExists(path)) {
                    const auto profilesFile = m_configFS.openFile(path);
                    IO::CompilationConfigParser parser(profilesFile->begin(), profilesFile->end(), m_configFS.makeAbsolute(path));
                    gameConfig.setCompilationConfig(parser.parse());
                }
            } catch (const Exception& e) {
                throw FileDeletingException("Cannot load compilation configuration '" + path.asString() + "': " + String(e.what()), m_configFS.makeAbsolute(path));
            }
        }
        
        void GameFactory::loadGameEngineConfig(GameConfig& gameConfig) {
            const auto path = IO::Path(gameConfig.name()) + IO::Path("GameEngineProfiles.cfg");
            try {
                if (m_configFS.fileExists(path)) {
                    const auto profilesFile = m_configFS.openFile(path);
                    IO::GameEngineConfigParser parser(profilesFile->begin(), profilesFile->end(), m_configFS.makeAbsolute(path));
                    gameConfig.setGameEngineConfig(parser.parse());
                }
            } catch (const Exception& e) {
                throw FileDeletingException("Cannot load game engine configuration '" + path.asString() + "': " + String(e.what()), m_configFS.makeAbsolute(path));
            }
        }
        
        void GameFactory::writeCompilationConfigs() {
            for (const auto& entry : m_configs) {
                const auto& gameConfig = entry.second;
                writeCompilationConfig(gameConfig);
            }
        }
        
        void GameFactory::writeCompilationConfig(const GameConfig& gameConfig) {
            StringStream stream;
            IO::CompilationConfigWriter writer(gameConfig.compilationConfig(), stream);
            writer.writeConfig();
            
            const auto profilesPath = IO::Path(gameConfig.name()) + IO::Path("CompilationProfiles.cfg");
            m_configFS.createFile(profilesPath, stream.str());
        }

        void GameFactory::writeGameEngineConfigs() {
            for (const auto& entry : m_configs) {
                const auto& gameConfig = entry.second;
                writeGameEngineConfig(gameConfig);
            }
        }
        
        void GameFactory::writeGameEngineConfig(const GameConfig& gameConfig) {
            StringStream stream;
            IO::GameEngineConfigWriter writer(gameConfig.gameEngineConfig(), stream);
            writer.writeConfig();
            
            const auto profilesPath = IO::Path(gameConfig.name()) + IO::Path("GameEngineProfiles.cfg");
            m_configFS.createFile(profilesPath, stream.str());
        }
    }
}<|MERGE_RESOLUTION|>--- conflicted
+++ resolved
@@ -134,14 +134,6 @@
         }
         
         void GameFactory::initializeFileSystem() {
-<<<<<<< HEAD
-            const auto resourceGameDir = IO::SystemPaths::resourceDirectory() + IO::Path("games");
-            if (IO::Disk::directoryExists(resourceGameDir))
-                m_configFS.addReadableFileSystem(new IO::DiskFileSystem(resourceGameDir));
-
-            const auto userGameDir = IO::SystemPaths::userDataDirectory() + IO::Path("games");
-            m_configFS.addWritableFileSystem(new IO::WritableDiskFileSystem(userGameDir, true));
-=======
             const IO::Path resourceGameDir = IO::SystemPaths::resourceDirectory() + IO::Path("games");
             if (IO::Disk::directoryExists(resourceGameDir)) {
                 m_configFS.pushReadableFileSystem(new IO::DiskFileSystem(resourceGameDir));
@@ -149,7 +141,6 @@
 
             const IO::Path userGameDir = IO::SystemPaths::userDataDirectory() + IO::Path("games");
             m_configFS.pushWritableFileSystem(new IO::WritableDiskFileSystem(userGameDir, true));
->>>>>>> 326fe068
         }
 
         void GameFactory::loadGameConfigs() {
