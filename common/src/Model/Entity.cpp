/*
 Copyright (C) 2010-2017 Kristian Duske
 
 This file is part of TrenchBroom.
 
 TrenchBroom is free software: you can redistribute it and/or modify
 it under the terms of the GNU General Public License as published by
 the Free Software Foundation, either version 3 of the License, or
 (at your option) any later version.
 
 TrenchBroom is distributed in the hope that it will be useful,
 but WITHOUT ANY WARRANTY; without even the implied warranty of
 MERCHANTABILITY or FITNESS FOR A PARTICULAR PURPOSE.  See the
 GNU General Public License for more details.
 
 You should have received a copy of the GNU General Public License
 along with TrenchBroom. If not, see <http://www.gnu.org/licenses/>.
 */

#include "Entity.h"

#include "Model/BoundsContainsNodeVisitor.h"
#include "Model/BoundsIntersectsNodeVisitor.h"
#include "Model/Brush.h"
#include "Model/ComputeNodeBoundsVisitor.h"
#include "Model/EntitySnapshot.h"
#include "Model/FindContainerVisitor.h"
#include "Model/FindGroupVisitor.h"
#include "Model/FindLayerVisitor.h"
#include "Model/IntersectNodeWithRayVisitor.h"
#include "Model/IssueGenerator.h"
#include "Model/NodeVisitor.h"
#include "Model/PickResult.h"

#include <vecmath/forward.h>
#include <vecmath/vec.h>
#include <vecmath/bbox.h>
#include <vecmath/mat.h>
#include <vecmath/mat_ext.h>
#include <vecmath/intersection.h>
#include <vecmath/util.h>

namespace TrenchBroom {
    namespace Model {
        const Hit::HitType Entity::EntityHit = Hit::freeHitType();
        const vm::bbox3 Entity::DefaultBounds(8.0);

        Entity::Entity() :
        AttributableNode(),
        Object(),
        m_boundsValid(false) {
            cacheAttributes();
        }

        bool Entity::brushEntity() const {
            return hasChildren();
        }

        bool Entity::pointEntity() const {
            return !brushEntity();
        }
        
        bool Entity::hasEntityDefinition() const {
            return m_definition != nullptr;
        }

        bool Entity::hasBrushEntityDefinition() const {
            return hasEntityDefinition() && definition()->type() == Assets::EntityDefinition::Type_BrushEntity;
        }

        bool Entity::hasPointEntityDefinition() const {
            return hasEntityDefinition() && definition()->type() == Assets::EntityDefinition::Type_PointEntity;
        }
        
        bool Entity::hasPointEntityModel() const {
            return hasPointEntityDefinition();
        }
        
<<<<<<< HEAD
        const Vec3& Entity::origin() const {
            return m_cachedOrigin;
        }

        const Mat4x4& Entity::rotation() const {
            return m_cachedRotation;
=======
        vm::vec3 Entity::origin() const {
            return vm::vec3::parse(attribute(AttributeNames::Origin, ""));
        }

        vm::mat4x4 Entity::rotation() const {
            return EntityRotationPolicy::getRotation(this);
>>>>>>> 40c94ce4
        }

        FloatType Entity::area(vm::axis::type axis) const {
            const vm::vec3 size = bounds().size();
            switch (axis) {
                case vm::axis::x:
                    return size.y() * size.z();
                case vm::axis::y:
                    return size.x() * size.z();
                case vm::axis::z:
                    return size.y() * size.z();
                default:
                    return 0.0;
            }
        }

<<<<<<< HEAD
        void Entity::cacheAttributes() {
            m_cachedOrigin = Vec3::parse(attribute(AttributeNames::Origin, ""));
            m_cachedRotation = EntityRotationPolicy::getRotation(this);
        }

        void Entity::setOrigin(const Vec3& origin) {
            addOrUpdateAttribute(AttributeNames::Origin, origin.rounded().asString());
=======
        void Entity::setOrigin(const vm::vec3& origin) {
            addOrUpdateAttribute(AttributeNames::Origin, StringUtils::toString(round(origin)));
>>>>>>> 40c94ce4
        }
        
        void Entity::applyRotation(const vm::mat4x4& transformation) {
            EntityRotationPolicy::applyRotation(this, transformation);
        }

        Assets::ModelSpecification Entity::modelSpecification() const {
            if (!hasPointEntityModel())
                return Assets::ModelSpecification();
            Assets::PointEntityDefinition* pointDefinition = static_cast<Assets::PointEntityDefinition*>(m_definition);
            return pointDefinition->model(m_attributes);
        }

        const vm::bbox3& Entity::doGetBounds() const {
            if (!m_boundsValid) {
                validateBounds();
            }
            return m_bounds;
        }
        
        Node* Entity::doClone(const vm::bbox3& worldBounds) const {
            auto* entity = new Entity();
            cloneAttributes(entity);
            entity->setDefinition(definition());
            entity->setAttributes(attributes());
            return entity;
        }

        NodeSnapshot* Entity::doTakeSnapshot() {
            const EntityAttribute origin(AttributeNames::Origin, attribute(AttributeNames::Origin), nullptr);
            
            const AttributeName rotationName = EntityRotationPolicy::getAttribute(this);
            const EntityAttribute rotation(rotationName, attribute(rotationName), nullptr);
            
            return new EntitySnapshot(this, origin, rotation);
        }

        class CanAddChildToEntity : public ConstNodeVisitor, public NodeQuery<bool> {
        private:
            void doVisit(const World* world) override   { setResult(false); }
            void doVisit(const Layer* layer) override   { setResult(false); }
            void doVisit(const Group* group) override   { setResult(true); }
            void doVisit(const Entity* entity) override { setResult(true); }
            void doVisit(const Brush* brush) override   { setResult(true); }
        };

        bool Entity::doCanAddChild(const Node* child) const {
            CanAddChildToEntity visitor;
            child->accept(visitor);
            return visitor.result();
        }
        
        bool Entity::doCanRemoveChild(const Node* child) const {
            return true;
        }
        
        bool Entity::doRemoveIfEmpty() const {
            return true;
        }

        void Entity::doChildWasAdded(Node* node) {
            nodeBoundsDidChange(bounds());
        }
        
        void Entity::doChildWasRemoved(Node* node) {
            nodeBoundsDidChange(bounds());
        }

        void Entity::doNodeBoundsDidChange(const vm::bbox3& oldBounds) {
            invalidateBounds();
        }
        
        void Entity::doChildBoundsDidChange(Node* node, const vm::bbox3& oldBounds) {
            const vm::bbox3 myOldBounds = bounds();
            invalidateBounds();
            if (bounds() != myOldBounds) {
                nodeBoundsDidChange(myOldBounds);
            }
        }

        bool Entity::doSelectable() const {
            return !hasChildren();
        }

        void Entity::doPick(const vm::ray3& ray, PickResult& pickResult) const {
            if (!hasChildren()) {
                const vm::bbox3& myBounds = bounds();
                if (!myBounds.contains(ray.origin)) {
                    const FloatType distance = intersect(ray, myBounds);
                    if (!vm::isNan(distance)) {
                        const vm::vec3 hitPoint = ray.pointAtDistance(distance);
                        pickResult.addHit(Hit(EntityHit, distance, hitPoint, this));
                    }
                }
            }
        }
        
        void Entity::doFindNodesContaining(const vm::vec3& point, NodeList& result) {
            if (hasChildren()) {
                for (Node* child : Node::children())
                    child->findNodesContaining(point, result);
            } else {
                if (bounds().contains(point))
                    result.push_back(this);
            }
        }

        FloatType Entity::doIntersectWithRay(const vm::ray3& ray) const {
            if (hasChildren()) {
                const vm::bbox3& myBounds = bounds();
                if (!myBounds.contains(ray.origin) && vm::isNan(intersect(ray, myBounds))) {
                    return vm::nan<FloatType>();
                }

                IntersectNodeWithRayVisitor visitor(ray);
                iterate(visitor);
                if (!visitor.hasResult()) {
                    return vm::nan<FloatType>();
                } else {
                    return visitor.result();
                }
            } else {
                const auto& myBounds = bounds();
                if (!myBounds.contains(ray.origin)) {
                    return intersect(ray, myBounds);
                } else {
                    return vm::nan<FloatType>();
                }
            }
        }

        void Entity::doGenerateIssues(const IssueGenerator* generator, IssueList& issues) {
            generator->generate(this, issues);
        }
        
        void Entity::doAccept(NodeVisitor& visitor) {
            visitor.visit(this);
        }
        
        void Entity::doAccept(ConstNodeVisitor& visitor) const {
            visitor.visit(this);
        }

        NodeList Entity::nodesRequiredForViewSelection() {
            if (hasChildren()) {
                // Selecting a brush entity means selecting the children
                return children();
            } else {
                return NodeList{this};
            }
        }
        
        void Entity::doAttributesDidChange(const vm::bbox3& oldBounds) {
            nodeBoundsDidChange(oldBounds);
            cacheAttributes();
        }
        
        bool Entity::doIsAttributeNameMutable(const AttributeName& name) const {
            return true;
        }
        
        bool Entity::doIsAttributeValueMutable(const AttributeName& name) const {
            return true;
        }

        vm::vec3 Entity::doGetLinkSourceAnchor() const {
            return bounds().center();
        }
        
        vm::vec3 Entity::doGetLinkTargetAnchor() const {
            return bounds().center();
        }

        Node* Entity::doGetContainer() const {
            FindContainerVisitor visitor;
            escalate(visitor);
            return visitor.hasResult() ? visitor.result() : nullptr;
        }

        Layer* Entity::doGetLayer() const {
            FindLayerVisitor visitor;
            escalate(visitor);
            return visitor.hasResult() ? visitor.result() : nullptr;
        }
        
        Group* Entity::doGetGroup() const {
            FindGroupVisitor visitor;
            escalate(visitor);
            return visitor.hasResult() ? visitor.result() : nullptr;
        }

        class TransformEntity : public NodeVisitor {
        private:
            const vm::mat4x4& m_transformation;
            bool m_lockTextures;
            const vm::bbox3& m_worldBounds;
        public:
            TransformEntity(const vm::mat4x4& transformation, const bool lockTextures, const vm::bbox3& worldBounds) :
            m_transformation(transformation),
            m_lockTextures(lockTextures),
            m_worldBounds(worldBounds) {}
        private:
            void doVisit(World* world) override   {}
            void doVisit(Layer* layer) override   {}
            void doVisit(Group* group) override   {}
            void doVisit(Entity* entity) override {}
            void doVisit(Brush* brush) override   { brush->transform(m_transformation, m_lockTextures, m_worldBounds); }
        };

        void Entity::doTransform(const vm::mat4x4& transformation, const bool lockTextures, const vm::bbox3& worldBounds) {
            if (hasChildren()) {
                const NotifyNodeChange nodeChange(this);
                TransformEntity visitor(transformation, lockTextures, worldBounds);
                iterate(visitor);
            } else {
                // node change is called by setOrigin already
                const auto center = bounds().center();
                const auto offset = center - origin();
                const auto transformedCenter = transformation * center;
                setOrigin(transformedCenter - offset);
                
                // applying rotation has side effects (e.g. normalizing "angles")
                // so only do it if there is actually some rotation.
                const auto rotation = vm::stripTranslation(transformation);
                if (rotation != vm::mat4x4::identity) {
                    applyRotation(rotation);
                }
            }
        }
        
        bool Entity::doContains(const Node* node) const {
            BoundsContainsNodeVisitor contains(bounds());
            node->accept(contains);
            assert(contains.hasResult());
            return contains.result();
        }
        
        bool Entity::doIntersects(const Node* node) const {
            BoundsIntersectsNodeVisitor intersects(bounds());
            node->accept(intersects);
            assert(intersects.hasResult());
            return intersects.result();
        }

        void Entity::invalidateBounds() {
            m_boundsValid = false;
        }
        
        void Entity::validateBounds() const {
            const Assets::EntityDefinition* def = definition();
            if (hasChildren()) {
                ComputeNodeBoundsVisitor visitor(DefaultBounds);
                iterate(visitor);
                m_bounds = visitor.bounds();
            } else if (def != nullptr && def->type() == Assets::EntityDefinition::Type_PointEntity) {
                m_bounds = static_cast<const Assets::PointEntityDefinition*>(def)->bounds();
                m_bounds = m_bounds.translate(origin());
            } else {
                m_bounds = DefaultBounds;
                m_bounds = m_bounds.translate(origin());
            }
            m_boundsValid = true;
        }
    }
}<|MERGE_RESOLUTION|>--- conflicted
+++ resolved
@@ -76,21 +76,12 @@
             return hasPointEntityDefinition();
         }
         
-<<<<<<< HEAD
-        const Vec3& Entity::origin() const {
+        const vm::vec3& Entity::origin() const {
             return m_cachedOrigin;
         }
 
-        const Mat4x4& Entity::rotation() const {
+        const vm::mat4x4& Entity::rotation() const {
             return m_cachedRotation;
-=======
-        vm::vec3 Entity::origin() const {
-            return vm::vec3::parse(attribute(AttributeNames::Origin, ""));
-        }
-
-        vm::mat4x4 Entity::rotation() const {
-            return EntityRotationPolicy::getRotation(this);
->>>>>>> 40c94ce4
         }
 
         FloatType Entity::area(vm::axis::type axis) const {
@@ -107,18 +98,13 @@
             }
         }
 
-<<<<<<< HEAD
         void Entity::cacheAttributes() {
-            m_cachedOrigin = Vec3::parse(attribute(AttributeNames::Origin, ""));
+            m_cachedOrigin = vm::vec3::parse(attribute(AttributeNames::Origin, ""));
             m_cachedRotation = EntityRotationPolicy::getRotation(this);
         }
 
-        void Entity::setOrigin(const Vec3& origin) {
-            addOrUpdateAttribute(AttributeNames::Origin, origin.rounded().asString());
-=======
         void Entity::setOrigin(const vm::vec3& origin) {
             addOrUpdateAttribute(AttributeNames::Origin, StringUtils::toString(round(origin)));
->>>>>>> 40c94ce4
         }
         
         void Entity::applyRotation(const vm::mat4x4& transformation) {
