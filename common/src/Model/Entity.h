--- conflicted
+++ resolved
@@ -54,22 +54,13 @@
             bool hasPointEntityDefinition() const;
             bool hasPointEntityModel() const;
 
-<<<<<<< HEAD
-            const Vec3& origin() const;
-            const Mat4x4& rotation() const;
-            FloatType area(Math::Axis::Type axis) const;
+            const vm::vec3& origin() const;
+            const vm::mat4x4& rotation() const;
+            FloatType area(vm::axis::type axis) const;
         private:
             void cacheAttributes();
-            void setOrigin(const Vec3& origin);
-            void applyRotation(const Mat4x4& transformation);
-=======
-            vm::vec3 origin() const;
-            vm::mat4x4 rotation() const;
-            FloatType area(vm::axis::type axis) const;
-        private:
             void setOrigin(const vm::vec3& origin);
             void applyRotation(const vm::mat4x4& transformation);
->>>>>>> 40c94ce4
         public: // entity model
             Assets::ModelSpecification modelSpecification() const;
         private: // implement Node interface
