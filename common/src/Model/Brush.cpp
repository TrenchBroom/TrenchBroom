/*
 Copyright (C) 2010-2017 Kristian Duske
 
 This file is part of TrenchBroom.
 
 TrenchBroom is free software: you can redistribute it and/or modify
 it under the terms of the GNU General Public License as published by
 the Free Software Foundation, either version 3 of the License, or
 (at your option) any later version.
 
 TrenchBroom is distributed in the hope that it will be useful,
 but WITHOUT ANY WARRANTY; without even the implied warranty of
 MERCHANTABILITY or FITNESS FOR A PARTICULAR PURPOSE.  See the
 GNU General Public License for more details.
 
 You should have received a copy of the GNU General Public License
 along with TrenchBroom. If not, see <http://www.gnu.org/licenses/>.
 */

#include "Brush.h"

#include "CollectionUtils.h"
#include "Model/BrushContentTypeBuilder.h"
#include "Model/BrushFace.h"
#include "Model/BrushGeometry.h"
#include "Model/BrushSnapshot.h"
#include "Model/Entity.h"
#include "Model/FindContainerVisitor.h"
#include "Model/FindGroupVisitor.h"
#include "Model/FindLayerVisitor.h"
#include "Model/Group.h"
#include "Model/IssueGenerator.h"
#include "Model/NodeVisitor.h"
#include "Model/PickResult.h"
#include "Model/World.h"

namespace TrenchBroom {
    namespace Model {
        const Hit::HitType Brush::BrushHit = Hit::freeHitType();

        BrushVertex*& Brush::ProjectToVertex::project(BrushVertex*& vertex) {
            return vertex;
        }

        BrushEdge*& Brush::ProjectToEdge::project(BrushEdge*& edge) {
            return edge;
        }

        class Brush::AddFaceToGeometryCallback : public BrushGeometry::Callback {
        private:
            BrushFace* m_addedFace;
        public:
            AddFaceToGeometryCallback(BrushFace* addedFace) :
            m_addedFace(addedFace) {
                ensure(m_addedFace != nullptr, "addedFace is null");
            }

            void faceWasCreated(BrushFaceGeometry* face) override {
                face->setPayload(m_addedFace);
                m_addedFace->setGeometry(face);
            }

            void faceWillBeDeleted(BrushFaceGeometry* face) override {
                BrushFace* brushFace = face->payload();
                if (brushFace != nullptr) {
                    ensure(!brushFace->selected(), "brush face is selected");

                    delete brushFace;
                    face->setPayload(nullptr);
                }
            }
        };

        class Brush::HealEdgesCallback : public BrushGeometry::Callback {
        public:
            void facesWillBeMerged(BrushFaceGeometry* remainingGeometry, BrushFaceGeometry* geometryToDelete) override {
                BrushFace* remainingFace = remainingGeometry->payload();
                ensure(remainingFace != nullptr, "remainingFace is null");
                remainingFace->invalidate();

                BrushFace* faceToDelete = geometryToDelete->payload();
                ensure(faceToDelete != nullptr, "faceToDelete is null");
                ensure(!faceToDelete->selected(), "brush face is selected");

                delete faceToDelete;
                geometryToDelete->setPayload(nullptr);
            }

            void faceWillBeDeleted(BrushFaceGeometry* face) override {
                BrushFace* brushFace = face->payload();
                ensure(brushFace != nullptr, "brushFace is null");
                ensure(!brushFace->selected(), "brush face is selected");

                delete brushFace;
                face->setPayload(nullptr);
            }
        };

        class Brush::AddFacesToGeometry {
        private:
            BrushGeometry& m_geometry;
            bool m_brushEmpty;
            bool m_brushValid;
        public:
            AddFacesToGeometry(BrushGeometry& geometry, const BrushFaceList& facesToAdd) :
            m_geometry(geometry),
            m_brushEmpty(false),
            m_brushValid(true) {
                HealEdgesCallback healCallback;

                BrushFaceList::const_iterator it, end;
                for (it = std::begin(facesToAdd), end = std::end(facesToAdd); it != end && !m_brushEmpty && m_brushValid; ++it) {
                    BrushFace* face = *it;
                    AddFaceToGeometryCallback addCallback(face);
                    const BrushGeometry::ClipResult result = m_geometry.clip(face->boundary(), addCallback);
                    if (result.empty())
                        m_brushEmpty = true;
                    m_brushValid = m_geometry.healEdges(healCallback);
                }
                if (!m_brushEmpty && m_brushValid) {
                    m_geometry.correctVertexPositions();
                    m_brushValid = m_geometry.healEdges(healCallback);
                }
            }

            bool brushEmpty() const {
                return m_brushEmpty;
            }

            bool brushValid() const {
                return m_brushValid;
            }
        };

        class Brush::CanMoveBoundaryCallback : public BrushGeometry::Callback {
        private:
            BrushFace* m_addedFace;
            bool m_hasDroppedFaces;
        public:
            CanMoveBoundaryCallback(BrushFace* addedFace) :
            m_addedFace(addedFace),
            m_hasDroppedFaces(false) {
                ensure(m_addedFace != nullptr, "addedFace is null");
            }

            void faceWasCreated(BrushFaceGeometry* face) override {
                face->setPayload(m_addedFace);
                m_addedFace->setGeometry(face);
            }

            void faceWillBeDeleted(BrushFaceGeometry* face) override {
                if (face->payload() != nullptr)
                    m_hasDroppedFaces = true;
            }

            bool hasDroppedFaces() const {
                return m_hasDroppedFaces;
            }
        };

        class Brush::CanMoveBoundary {
        private:
            BrushGeometry& m_geometry;
            bool m_hasDroppedFaces;
            bool m_hasRedundandFaces;
            bool m_brushEmpty;
        public:
            CanMoveBoundary(BrushGeometry& geometry, const BrushFaceList& facesToAdd) :
            m_geometry(geometry),
            m_hasDroppedFaces(false),
            m_hasRedundandFaces(false),
            m_brushEmpty(false) {
                BrushFaceList::const_iterator it, end;
                for (it = std::begin(facesToAdd), end = std::end(facesToAdd); it != end && !m_brushEmpty; ++it) {
                    BrushFace* face = *it;
                    CanMoveBoundaryCallback callback(face);
                    const BrushGeometry::ClipResult result = m_geometry.clip(face->boundary(), callback);
                    if (result.unchanged())
                        m_hasRedundandFaces = true;
                    else if (result.empty())
                        m_brushEmpty = true;
                    else
                        m_hasDroppedFaces |= callback.hasDroppedFaces();
                }
            }

            bool hasDroppedFaces() const {
                return m_hasDroppedFaces;
            }

            bool hasRedundandFaces() const {
                return m_hasRedundandFaces;
            }

            bool brushEmpty() const {
                return m_brushEmpty;
            }
        };

        class Brush::MoveVerticesCallback : public BrushGeometry::Callback {
        private:
            typedef std::map<Vec3, BrushFaceList> IncidenceMap;
            IncidenceMap m_incidences;

            typedef std::set<BrushFaceGeometry*> BrushFaceGeometrySet;

            BrushFaceGeometrySet m_addedGeometries;
            BrushFaceList m_removedFaces;
        public:
            template <typename I>
            MoveVerticesCallback(const BrushGeometry* geometry, I cur, I end, const Vec3& delta) {
                Vec3::Set vertices(cur, end);
                buildIncidences(geometry, vertices, delta);
            }

            MoveVerticesCallback(const BrushGeometry* geometry, const Vec3& vertex, const Vec3& delta) {
                Vec3::Set vertices;
                vertices.insert(vertex);
                buildIncidences(geometry, vertices, delta);
            }

            MoveVerticesCallback(const BrushGeometry* geometry) {
                buildIncidences(geometry, Vec3::Set(), Vec3::Null);
            }

            ~MoveVerticesCallback() override {
                VectorUtils::clearAndDelete(m_removedFaces);
            }
        private:
            void buildIncidences(const BrushGeometry* geometry, const Vec3::Set& verticesToBeMoved, const Vec3& delta) {
                const BrushGeometry::VertexList& vertices = geometry->vertices();
                const BrushVertex* firstVertex = vertices.front();
                const BrushVertex* curVertex = firstVertex;
                do {
                    const Vec3& position = curVertex->position();
                    if (verticesToBeMoved.count(position) > 0)
                        m_incidences.insert(std::make_pair(position + delta, collectIncidentFaces(curVertex)));
                    else
                        m_incidences.insert(std::make_pair(position, collectIncidentFaces(curVertex)));
                    curVertex = curVertex->next();
                } while (curVertex != firstVertex);
            }

            BrushFaceList collectIncidentFaces(const BrushVertex* vertex) {
                BrushFaceList result;
                BrushGeometry::HalfEdge* firstEdge = vertex->leaving();
                BrushGeometry::HalfEdge* curEdge = firstEdge;
                do {
                    result.push_back(curEdge->face()->payload());
                    curEdge = curEdge->nextIncident();
                } while (curEdge != firstEdge);
                return result;
            }
        public:
            void vertexWasAdded(BrushVertex* vertex) override {}

            void vertexWillBeRemoved(BrushVertex* vertex) override {}

            void faceWasCreated(BrushFaceGeometry* faceGeometry) override {
                m_addedGeometries.insert(faceGeometry);
            }

            void faceWillBeDeleted(BrushFaceGeometry* faceGeometry) override {
                if (m_addedGeometries.erase(faceGeometry) == 0) {
                    BrushFace* face = faceGeometry->payload();
                    ensure(face != nullptr, "face is null");

                    m_removedFaces.push_back(face);
                    face->setGeometry(nullptr);
                    faceGeometry->setPayload(nullptr);
                }
            }

            void faceDidChange(BrushFaceGeometry* faceGeometry) override {
                ensure(false, "faceDidChange called");
            }

            void faceWasFlipped(BrushFaceGeometry* faceGeometry) override {
                BrushFace* face = faceGeometry->payload();
                if (face != nullptr)
                    face->invert();
            }

            void faceWasSplit(BrushFaceGeometry* originalGeometry, BrushFaceGeometry* cloneGeometry) override {
                ensure(false, "faceWasSplit called");
            }

            void facesWillBeMerged(BrushFaceGeometry* remainingGeometry, BrushFaceGeometry* geometryToDelete) override {
                ensure(false, "facesWillBeMerged called");
            }
        public:
            void updateFaces() {
                for (BrushFaceGeometry* geometry : m_addedGeometries) {
                    BrushFace* original = findMatchingFace(geometry);
                    BrushFace* clone = original->clone();
                    geometry->setPayload(clone);
                    clone->setGeometry(geometry);
                    clone->updatePointsFromVertices();
                }
            }
        private:
            typedef std::map<BrushFace*, size_t> SharedIncidentFaceCounts;

            BrushFace* findMatchingFace(BrushFaceGeometry* geometry) const {
                const SharedIncidentFaceCounts counts = findSharedIncidentFaces(geometry);
                ensure(!counts.empty(), "empty shared incident face counts");

                size_t bestCount = 0;
                BrushFace* bestFace = nullptr;

                for (const auto& entry : counts) {
                    BrushFace* face = entry.first;
                    const size_t count = entry.second;
                    if (count > bestCount) {
                        bestFace = face;
                        bestCount = count;
                    } else if (count == bestCount && face->geometry() == nullptr) {
                        bestFace = face;
                    }
                }

                ensure(bestFace != nullptr, "bestFace is null");
                return bestFace;
            }

            SharedIncidentFaceCounts findSharedIncidentFaces(BrushFaceGeometry* geometry) const {
                SharedIncidentFaceCounts result;

                for (const BrushGeometry::HalfEdge* curEdge : geometry->boundary()) {
                    const BrushGeometry::Vertex* origin = curEdge->origin();
                    const IncidenceMap::const_iterator iIt = m_incidences.find(origin->position());
                    if (iIt != std::end(m_incidences)) {
                        const BrushFaceList& incidentFaces = iIt->second;
                        for (BrushFace* curFace : incidentFaces) {
                            SharedIncidentFaceCounts::iterator qIt = result.find(curFace);
                            if (qIt == std::end(result))
                                result.insert(qIt, std::make_pair(curFace, 1));
                            else
                                ++qIt->second;
                        }
                    }
                }

                return result;
            }
        };

        class Brush::QueryCallback : public BrushGeometry::Callback {
        public:
            Plane3 plane(const BrushFaceGeometry* face) const override {
                return face->payload()->boundary();
            }
        };

        class Brush::FaceMatchingCallback {
        public:
            void operator()(BrushFaceGeometry* left, BrushFaceGeometry* right) const {
                BrushFace* leftFace = left->payload();
                BrushFace* rightFace = leftFace->clone();

                right->setPayload(rightFace);
                rightFace->setGeometry(right);
                rightFace->updatePointsFromVertices();
            }
        };


        Brush::Brush(const BBox3& worldBounds, const BrushFaceList& faces) :
        m_geometry(nullptr),
        m_contentTypeBuilder(nullptr),
        m_contentType(0),
        m_transparent(false),
        m_contentTypeValid(true) {
            addFaces(faces);
            try {
                rebuildGeometry(worldBounds);
            } catch (const GeometryException&) {
                cleanup();
                throw;
            }
        }

        Brush::~Brush() {
            cleanup();
        }

        void Brush::cleanup() {
            delete m_geometry;
            m_geometry = nullptr;
            VectorUtils::clearAndDelete(m_faces);
            m_contentTypeBuilder = nullptr;
        }

        Brush* Brush::clone(const BBox3& worldBounds) const {
            return static_cast<Brush*>(Node::clone(worldBounds));
        }

        NodeSnapshot* Brush::doTakeSnapshot() {
            return new BrushSnapshot(this);
        }

        class FindBrushOwner : public NodeVisitor, public NodeQuery<AttributableNode*> {
        private:
            void doVisit(World* world) override   { setResult(world); cancel(); }
            void doVisit(Layer* layer) override   {}
            void doVisit(Group* group) override   {}
            void doVisit(Entity* entity) override { setResult(entity); cancel(); }
            void doVisit(Brush* brush) override   {}
        };

        AttributableNode* Brush::entity() const {
            if (parent() == nullptr)
                return nullptr;
            FindBrushOwner visitor;
            parent()->acceptAndEscalate(visitor);
            if (!visitor.hasResult())
                return nullptr;
            return visitor.result();
        }

        BrushFace* Brush::findFace(const Vec3& normal) const {
            for (BrushFace* face : m_faces) {
                if (face->boundary().normal.equals(normal))
                    return face;
            }
            return nullptr;
        }

        BrushFace* Brush::findFace(const Plane3& boundary) const {
            for (BrushFace* face : m_faces) {
                if (face->boundary().equals(boundary))
                    return face;
            }
            return nullptr;
        }

        BrushFace* Brush::findFace(const Polygon3& vertices) const {
            for (BrushFace* face : m_faces) {
                if (face->hasVertices(vertices))
                    return face;
            }
            return nullptr;
        }

        BrushFace* Brush::findFace(const Polygon3::List& candidates) const {
            for (const Polygon3& candidate : candidates) {
                BrushFace* face = findFace(candidate);
                if (face != nullptr)
                    return face;
            }
            return nullptr;
        }

        size_t Brush::faceCount() const {
            return m_faces.size();
        }

        const BrushFaceList& Brush::faces() const {
            return m_faces;
        }

        void Brush::setFaces(const BBox3& worldBounds, const BrushFaceList& faces) {
            const NotifyNodeChange nodeChange(this);
            detachFaces(m_faces);
            VectorUtils::clearAndDelete(m_faces);
            addFaces(faces);
            rebuildGeometry(worldBounds);
        }

        bool Brush::fullySpecified() const {
            ensure(m_geometry != nullptr, "geometry is null");

            for (BrushFaceGeometry* current : m_geometry->faces()) {
                if (current->payload() == nullptr)
                    return false;
            }
            return true;
        }

        void Brush::faceDidChange() {
            invalidateContentType();
        }

        void Brush::addFaces(const BrushFaceList& faces) {
            addFaces(std::begin(faces), std::end(faces), faces.size());
        }

        void Brush::addFace(BrushFace* face) {
            ensure(face != nullptr, "face is null");
            ensure(face->brush() == nullptr, "face brush is null");
            assert(!VectorUtils::contains(m_faces, face));

            m_faces.push_back(face);
            face->setBrush(this);
            invalidateContentType();
            if (face->selected())
                incChildSelectionCount(1);
        }

        void Brush::removeFace(BrushFace* face) {
            m_faces.erase(doRemoveFace(std::begin(m_faces), std::end(m_faces), face), std::end(m_faces));
        }

        BrushFaceList::iterator Brush::doRemoveFace(BrushFaceList::iterator begin, BrushFaceList::iterator end, BrushFace* face) {
            ensure(face != nullptr, "face is null");

            BrushFaceList::iterator it = std::remove(begin, end, face);
            ensure(it != std::end(m_faces), "face to remove not found");
            detachFace(face);
            return it;
        }

        void Brush::detachFaces(const BrushFaceList& faces) {
            BrushFaceList::const_iterator it, end;
            for (it = std::begin(faces), end = std::end(faces); it != end; ++it)
                detachFace(*it);
        }

        void Brush::detachFace(BrushFace* face) {
            ensure(face != nullptr, "face is null");
            ensure(face->brush() == this, "invalid face brush");

            if (face->selected())
                decChildSelectionCount(1);
            face->setBrush(nullptr);
            invalidateContentType();
        }

        void Brush::cloneFaceAttributesFrom(const BrushList& brushes) {
            for (const Brush* brush : brushes)
                cloneFaceAttributesFrom(brush);
        }

        void Brush::cloneFaceAttributesFrom(const Brush* brush) {
            for (BrushFace* destination : m_faces) {
                const BrushFace* source = brush->findFace(destination->boundary());
                if (source != nullptr) {
                    destination->setAttribs(source->attribs());

                    Model::TexCoordSystemSnapshot* snapshot = source->takeTexCoordSystemSnapshot();
                    if (snapshot != nullptr) {
                        destination->copyTexCoordSystemFromFace(snapshot, source->attribs().takeSnapshot(), source->boundary());
                        delete snapshot;
                    }
                }
            }
        }

        void Brush::cloneInvertedFaceAttributesFrom(const BrushList& brushes) {
            for (const Brush* brush : brushes)
                cloneInvertedFaceAttributesFrom(brush);
        }

        void Brush::cloneInvertedFaceAttributesFrom(const Brush* brush) {
            for (BrushFace* destination : m_faces) {
                const BrushFace* source = brush->findFace(destination->boundary().flipped());
                if (source != nullptr) {
                    // Todo: invert the face attributes?
                    destination->setAttribs(source->attribs());

                    Model::TexCoordSystemSnapshot* snapshot = source->takeTexCoordSystemSnapshot();
                    if (snapshot != nullptr) {
                        destination->copyTexCoordSystemFromFace(snapshot, source->attribs().takeSnapshot(), destination->boundary());
                        delete snapshot;
                    }
                }
            }
        }

        bool Brush::clip(const BBox3& worldBounds, BrushFace* face) {
            const NotifyNodeChange nodeChange(this);
            try {
                addFace(face);
                rebuildGeometry(worldBounds);
                return !m_faces.empty();
            } catch (GeometryException&) {
                return false;
            }
        }

        bool Brush::canMoveBoundary(const BBox3& worldBounds, const BrushFace* face, const Vec3& delta) const {
            BrushFace* testFace = face->clone();
            testFace->transform(translationMatrix(delta), false);

            BrushFaceList testFaces;
            testFaces.push_back(testFace);

            for (BrushFace* brushFace : m_faces) {
                if (brushFace != face)
                    testFaces.push_back(brushFace);
            }

            BrushGeometry testGeometry(worldBounds);
            CanMoveBoundary canMove(testGeometry, testFaces);
            const bool inWorldBounds = worldBounds.contains(testGeometry.bounds()) && testGeometry.closed();

            bool fullySpecified = true;
            for (BrushFaceGeometry* current : testGeometry.faces()) {
                if (current->payload() == nullptr) {
                    fullySpecified = false;
                    break;
                }
            }

            restoreFaceLinks(m_geometry);
            delete testFace;

            return (fullySpecified &&
                    inWorldBounds &&
                    !canMove.brushEmpty() &&
                    !canMove.hasRedundandFaces() &&
                    !canMove.hasDroppedFaces());
        }

        void Brush::moveBoundary(const BBox3& worldBounds, BrushFace* face, const Vec3& delta, const bool lockTexture) {
            assert(canMoveBoundary(worldBounds, face, delta));

            const NotifyNodeChange nodeChange(this);
            face->transform(translationMatrix(delta), lockTexture);
            rebuildGeometry(worldBounds);
        }

        size_t Brush::vertexCount() const {
            ensure(m_geometry != nullptr, "geometry is null");
            return m_geometry->vertexCount();
        }

        Brush::VertexList Brush::vertices() const {
            ensure(m_geometry != nullptr, "geometry is null");
            return VertexList(m_geometry->vertices());
        }

        const Vec3::List Brush::vertexPositions() const {
            ensure(m_geometry != nullptr, "geometry is null");
            return m_geometry->vertexPositions();
        }

        bool Brush::hasVertex(const Vec3& position) const {
            ensure(m_geometry != nullptr, "geometry is null");
            return m_geometry->findVertexByPosition(position) != nullptr;
        }

        bool Brush::hasVertices(const Vec3::List positions) const {
            ensure(m_geometry != nullptr, "geometry is null");
            for (const Vec3& position : positions) {
                if (!m_geometry->hasVertex(position))
                    return false;
            }
            return true;
        }

        bool Brush::hasEdge(const Edge3& edge) const {
            ensure(m_geometry != nullptr, "geometry is null");
            return m_geometry->findEdgeByPositions(edge.start(), edge.end()) != nullptr;
        }

        bool Brush::hasEdges(const Edge3::List& edges) const {
            ensure(m_geometry != nullptr, "geometry is null");
            for (const Edge3& edge : edges) {
                if (!m_geometry->hasEdge(edge.start(), edge.end()))
                    return false;
            }
            return true;
        }

        bool Brush::hasFace(const Polygon3& face) const {
            ensure(m_geometry != nullptr, "geometry is null");
            return m_geometry->hasFace(face.vertices());
        }

        bool Brush::hasFaces(const Polygon3::List& faces) const {
            ensure(m_geometry != nullptr, "geometry is null");
            for (const Polygon3& face : faces) {
                if (!m_geometry->hasFace(face.vertices()))
                    return false;
            }
            return true;
        }

        bool Brush::hasFace(const Vec3& p1, const Vec3& p2, const Vec3& p3) const {
            return hasFace(Polygon3(VectorUtils::create<Vec3>(p1, p2, p3)));
        }

        bool Brush::hasFace(const Vec3& p1, const Vec3& p2, const Vec3& p3, const Vec3& p4) const {
            return hasFace(Polygon3(VectorUtils::create<Vec3>(p1, p2, p3, p4)));
        }

        bool Brush::hasFace(const Vec3& p1, const Vec3& p2, const Vec3& p3, const Vec3& p4, const Vec3& p5) const {
            return hasFace(Polygon3(VectorUtils::create<Vec3>(p1, p2, p3, p4, p5)));
        }


        size_t Brush::edgeCount() const {
            ensure(m_geometry != nullptr, "geometry is null");
            return m_geometry->edgeCount();
        }

        Brush::EdgeList Brush::edges() const {
            ensure(m_geometry != nullptr, "geometry is null");
            return EdgeList(m_geometry->edges());
        }

        bool Brush::containsPoint(const Vec3& point) const {
            if (!bounds().contains(point))
                return false;
            for (const BrushFace* face : m_faces) {
                if (face->boundary().pointStatus(point) == Math::PointStatus::PSAbove)
                    return false;
            }
            return true;
        }

        BrushFaceList Brush::incidentFaces(const BrushVertex* vertex) const {
            BrushFaceList result;
            result.reserve(m_faces.size());

            BrushHalfEdge* first = vertex->leaving();
            BrushHalfEdge* current = first;
            do {
                result.push_back(current->face()->payload());
                current = current->nextIncident();
            } while (current != first);

            return result;
        }

        bool Brush::canMoveVertices(const BBox3& worldBounds, const Vec3::List& vertices, const Vec3& delta) const {
            return doCanMoveVertices(worldBounds, vertices, delta, true).success;
        }

        Vec3::List Brush::moveVertices(const BBox3& worldBounds, const Vec3::List& vertexPositions, const Vec3& delta) {
            ensure(m_geometry != nullptr, "geometry is null");
            ensure(!vertexPositions.empty(), "no vertex positions");
            assert(canMoveVertices(worldBounds, vertexPositions, delta));

            BrushGeometry newGeometry;
            Vec3::Set vertexSet(std::begin(vertexPositions), std::end(vertexPositions));

            for (BrushVertex* vertex : m_geometry->vertices()) {
                const Vec3& position = vertex->position();
                if (vertexSet.count(position) > 0)
                    newGeometry.addPoint(position + delta);
                else
                    newGeometry.addPoint(position);
            }

            Vec3::List result;
            Vec3::Map vertexMapping;
            for (BrushVertex* vertex : m_geometry->vertices()) {
                const Vec3& oldPosition = vertex->position();
                const bool moved = vertexSet.count(oldPosition) > 0;
                const Vec3 newPosition = moved ? oldPosition + delta : oldPosition;
                if (newGeometry.hasVertex(newPosition)) {
                    vertexMapping.insert(std::make_pair(oldPosition, newPosition));
                    if (moved)
                        result.push_back(newPosition);
                }
            }

            const PolyhedronMatcher<BrushGeometry> matcher(*m_geometry, newGeometry, vertexMapping);
            doSetNewGeometry(worldBounds, matcher, newGeometry);

            return result;
        }

        bool Brush::canAddVertex(const BBox3& worldBounds, const Vec3& position) const {
            ensure(m_geometry != nullptr, "geometry is null");
            return worldBounds.contains(position) && !m_geometry->contains(position);
        }

        BrushVertex* Brush::addVertex(const BBox3& worldBounds, const Vec3& position) {
            assert(canAddVertex(worldBounds, position));

            BrushGeometry newGeometry(*m_geometry);
            BrushVertex* newVertex = newGeometry.addPoint(position);
            ensure(newVertex != nullptr, "vertex could not be added");

            const PolyhedronMatcher<BrushGeometry> matcher(*m_geometry, newGeometry);
            doSetNewGeometry(worldBounds, matcher, newGeometry);

            return newVertex;
        }


        bool Brush::canRemoveVertices(const BBox3& worldBounds, const Vec3::List& vertexPositions) const {
            ensure(m_geometry != nullptr, "geometry is null");
            ensure(!vertexPositions.empty(), "no vertex positions");

            BrushGeometry testGeometry(*m_geometry);

            for (const Vec3& position : vertexPositions) {
                BrushVertex* vertex = testGeometry.findVertexByPosition(position);
                if (vertex == nullptr)
                    return false;

                testGeometry.removeVertex(vertex);
            }

            return testGeometry.polyhedron();
        }

        void Brush::removeVertices(const BBox3& worldBounds, const Vec3::List& vertexPositions) {
            ensure(m_geometry != nullptr, "geometry is null");
            ensure(!vertexPositions.empty(), "no vertex positions");
            assert(canRemoveVertices(worldBounds, vertexPositions));

            BrushGeometry newGeometry;
            const Vec3::Set vertexSet(std::begin(vertexPositions), std::end(vertexPositions));

            for (const BrushVertex* vertex : m_geometry->vertices()) {
                const Vec3& position = vertex->position();
                if (vertexSet.count(position) == 0)
                    newGeometry.addPoint(position);
            }

            const PolyhedronMatcher<BrushGeometry> matcher(*m_geometry, newGeometry);
            doSetNewGeometry(worldBounds, matcher, newGeometry);
        }

        bool Brush::canSnapVertices(const BBox3& worldBounds, const size_t snapTo) {
            const FloatType snapToF = static_cast<FloatType>(snapTo);
            BrushGeometry newGeometry;

            for (const BrushVertex* vertex : m_geometry->vertices()) {
                const Vec3& origin = vertex->position();
                const Vec3 destination = snapToF * (origin / snapToF).rounded();
                newGeometry.addPoint(destination);
            }

            return newGeometry.polyhedron();
        }

        void Brush::snapVertices(const BBox3& worldBounds, const size_t snapTo) {
            ensure(m_geometry != nullptr, "geometry is null");

            const FloatType snapToF = static_cast<FloatType>(snapTo);
            BrushGeometry newGeometry;

            for (const BrushVertex* vertex : m_geometry->vertices()) {
                const Vec3& origin = vertex->position();
                const Vec3 destination = snapToF * (origin / snapToF).rounded();
                newGeometry.addPoint(destination);
            }

            Vec3::Map vertexMapping;
            for (const BrushVertex* vertex : m_geometry->vertices()) {
                const Vec3& origin = vertex->position();
                const Vec3 destination = snapToF * (origin / snapToF).rounded();
                if (newGeometry.hasVertex(destination))
                    vertexMapping.insert(std::make_pair(origin, destination));
            }

            const PolyhedronMatcher<BrushGeometry> matcher(*m_geometry, newGeometry, vertexMapping);
            doSetNewGeometry(worldBounds, matcher, newGeometry);
        }

        bool Brush::canMoveEdges(const BBox3& worldBounds, const Edge3::List& edgePositions, const Vec3& delta) const {
            ensure(m_geometry != nullptr, "geometry is null");
            ensure(!edgePositions.empty(), "no edge positions");

            const Vec3::List vertexPositions = Edge3::asVertexList(edgePositions);
            const CanMoveVerticesResult result = doCanMoveVertices(worldBounds, vertexPositions, delta, false);

            if (!result.success)
                return false;

            for (const Edge3& edge : edgePositions) {
                if (!result.geometry.hasEdge(edge.start() + delta, edge.end() + delta))
                    return false;
            }

            return true;
        }

        Edge3::List Brush::moveEdges(const BBox3& worldBounds, const Edge3::List& edgePositions, const Vec3& delta) {
            assert(canMoveEdges(worldBounds, edgePositions, delta));

            const Vec3::List vertexPositions = Edge3::asVertexList(edgePositions);
            moveVertices(worldBounds, vertexPositions, delta);

            Edge3::List result;
            result.reserve(edgePositions.size());

            for (const Edge3& edge : edgePositions) {
                const Edge3 newEdge(edge.start() + delta, edge.end() + delta);
                assert(m_geometry->hasEdge(newEdge.start(), newEdge.end()));
                result.push_back(newEdge);
            }

            return result;
        }

        bool Brush::canMoveFaces(const BBox3& worldBounds, const Polygon3::List& facePositions, const Vec3& delta) const {
            ensure(m_geometry != nullptr, "geometry is null");
            ensure(!facePositions.empty(), "no face positions");

            const Vec3::List vertexPositions = Polygon3::asVertexList(facePositions);
            const CanMoveVerticesResult result = doCanMoveVertices(worldBounds, vertexPositions, delta, false);

            if (!result.success)
                return false;

            for (const Polygon3& face : facePositions) {
                if (!result.geometry.hasFace(face.vertices() + delta))
                    return false;
            }

            return true;
        }

        Polygon3::List Brush::moveFaces(const BBox3& worldBounds, const Polygon3::List& facePositions, const Vec3& delta) {
            assert(canMoveFaces(worldBounds, facePositions, delta));

            const Vec3::List vertexPositions = Polygon3::asVertexList(facePositions);
            moveVertices(worldBounds, vertexPositions, delta);

            Polygon3::List result;
            result.reserve(facePositions.size());

            for (const Polygon3& face : facePositions) {
                const Polygon3 newFace(face.vertices() + delta);
                assert(m_geometry->hasFace(newFace.vertices()));
                result.push_back(newFace);
            }

            return result;
        }

        Brush::CanMoveVerticesResult::CanMoveVerticesResult(const bool s, const BrushGeometry& g) : success(s), geometry(g) {}

        Brush::CanMoveVerticesResult Brush::CanMoveVerticesResult::rejectVertexMove() {
            return CanMoveVerticesResult(false, BrushGeometry());
        }

        Brush::CanMoveVerticesResult Brush::CanMoveVerticesResult::acceptVertexMove(const BrushGeometry& result) {
            return CanMoveVerticesResult(true, result);
        }

        /*
         The following table shows all cases to consider.
         
         REMAINING  || Empty   | Point  | Edge   | Polygon | Polyhedron
         ===========||=========|========|========|=========|============
         MOVING     ||         |        |        |         |
         -----------||---------|--------|--------|---------|------------
         Empty      || n/a     | n/a    | n/a    | n/a     | no
         -----------||---------|--------|--------|---------|------------
         Point      || n/a     | n/a    | n/a    | ok      | check
         -----------||---------|--------|--------|---------|------------
         Edge       || n/a     | n/a    | ok     | check   | check
         -----------||---------|--------|--------|---------|------------
         Polygon    || n/a     | invert | invert | check   | check
         -----------||---------|--------|--------|---------|------------
         Polyhedron || ok      | invert | invert | invert  | check
         
         n/a    - This case can never occur.
         ok     - This case is always allowed, unless the brush becomes invalid, i.e., not a polyhedron.
         no     - This case is always forbidden.
         invert - This case is handled by swapping the remaining and the moving fragments and inverting the delta. This takes us from a cell at (column, row) to the cell at (row, column).
         check  - Check whether any of the moved vertices would travel through the remaining fragment, or vice versa if inverted case. Also check whether the brush would become invalid, i.e., not a polyhedron.
         
         If `allowVertexRemoval` is true, vertices can be moved inside a remaining polyhedron.
         
         */
        Brush::CanMoveVerticesResult Brush::doCanMoveVertices(const BBox3& worldBounds, const Vec3::List& vertices, Vec3 delta, const bool allowVertexRemoval) const {
            // Should never occur, takes care of the first row.
            if (vertices.empty() || delta.null())
                return CanMoveVerticesResult::rejectVertexMove();

            const Vec3::Set vertexSet(std::begin(vertices), std::end(vertices));

            // Start with a copy of m_geometry, then remove the vertices that are moving.
            //
            // Adding vertices to an empty BrushGeometry could be dangerous, if the remaining portion is just a polygon.
            // The order in which vertices are added would determine the polygon normal, which could be wrong.
            BrushGeometry remaining(*m_geometry);
            for (Vec3 movingPosition : vertexSet) {
                remaining.removeVertexByPosition(movingPosition);
            }

            BrushGeometry moving(*m_geometry);
            BrushGeometry result;
            for (const BrushVertex* vertex : m_geometry->vertices()) {
                const Vec3& position = vertex->position();
                if (vertexSet.count(position) == 0) {
                    moving.removeVertexByPosition(position);
                    result.addPoint(position);
                } else {
                    result.addPoint(position + delta);
                }
            }

            assert(remaining.vertexCount() + moving.vertexCount() == vertexCount());

            // Will the result go out of world bounds?
            if (!worldBounds.contains(result.bounds()))
                return CanMoveVerticesResult::rejectVertexMove();

            // Special case, takes care of the first column.
            if (moving.vertexCount() == vertexCount())
                return CanMoveVerticesResult::acceptVertexMove(result);

            // Will vertices be removed?
            if (!allowVertexRemoval) {
                // All moving vertices must still be present in the result
                for (const Vec3& movingVertex : moving.vertexPositions()) {
                    if (!result.hasVertex(movingVertex + delta))
                        return CanMoveVerticesResult::rejectVertexMove();
                }
            }

            // Will the brush become invalid?
            if (!result.polyhedron())
                return CanMoveVerticesResult::rejectVertexMove();

            // One of the remaining two ok cases?
            if ((moving.point() && remaining.polygon()) ||
                (moving.edge() && remaining.edge()))
                return CanMoveVerticesResult::acceptVertexMove(result);

            // Invert if necessary.
            if (remaining.point() || remaining.edge() || (remaining.polygon() && moving.polyhedron())) {
                using std::swap;
                swap(remaining, moving);
                delta = -delta;
            }

            // Now check if any of the moving vertices would travel through the remaining fragment and out the other side.
            for (const BrushVertex* vertex : moving.vertices()) {
                const Vec3& oldPos = vertex->position();
                const Vec3 newPos = oldPos + delta;

                for (const BrushFaceGeometry* face : remaining.faces()) {
                    if (face->pointStatus(oldPos) == Math::PointStatus::PSBelow &&
                        face->pointStatus(newPos) == Math::PointStatus::PSAbove) {
                        const Ray3 ray(oldPos, (newPos - oldPos).normalized());
                        const FloatType distance = face->intersectWithRay(ray, Math::Side_Back);
                        if (!Math::isnan(distance))
                            return CanMoveVerticesResult::rejectVertexMove();
                    }
                }
            }

            return CanMoveVerticesResult::acceptVertexMove(result);
        }

        void Brush::doSetNewGeometry(const BBox3& worldBounds, const PolyhedronMatcher<BrushGeometry>& matcher, BrushGeometry& newGeometry) {
            matcher.processRightFaces(FaceMatchingCallback());

            const NotifyNodeChange nodeChange(this);
            using std::swap; swap(*m_geometry, newGeometry);
            VectorUtils::clearAndDelete(m_faces);
            updateFacesFromGeometry(worldBounds);
            assert(fullySpecified());
            nodeBoundsDidChange();
        }

        BrushList Brush::subtract(const ModelFactory& factory, const BBox3& worldBounds, const String& defaultTextureName, const Brush* subtrahend) const {
            const BrushGeometry::SubtractResult result = m_geometry->subtract(*subtrahend->m_geometry);

            BrushList brushes(0);
            brushes.reserve(result.size());

            for (const BrushGeometry& geometry : result) {
                Brush* brush = createBrush(factory, worldBounds, defaultTextureName, geometry, subtrahend);
                brushes.push_back(brush);
            }

            return brushes;
        }

        void Brush::intersect(const BBox3& worldBounds, const Brush* brush) {
            for (const BrushFace* face : brush->faces())
                addFace(face->clone());

            rebuildGeometry(worldBounds);
        }

        Brush* Brush::createBrush(const ModelFactory& factory, const BBox3& worldBounds, const String& defaultTextureName, const BrushGeometry& geometry, const Brush* subtrahend) const {
            BrushFaceList faces(0);
            faces.reserve(geometry.faceCount());

            for (const BrushFaceGeometry* face : geometry.faces()) {
                const BrushGeometry::HalfEdge* h1 = face->boundary().front();
                const BrushGeometry::HalfEdge* h0 = h1->next();
                const BrushGeometry::HalfEdge* h2 = h0->next();

                const Vec3& p0 = h0->origin()->position();
                const Vec3& p1 = h1->origin()->position();
                const Vec3& p2 = h2->origin()->position();

                BrushFaceAttributes attribs(defaultTextureName);
                faces.push_back(factory.createFace(p0, p1, p2, attribs));
            }

            Brush* brush = factory.createBrush(worldBounds, faces);
            brush->cloneFaceAttributesFrom(this);
            brush->cloneInvertedFaceAttributesFrom(subtrahend);
            return brush;
        }

        void Brush::updateFacesFromGeometry(const BBox3& worldBounds) {
            m_faces.clear();

            for (const BrushFaceGeometry* geometry : m_geometry->faces()) {
                BrushFace* face = geometry->payload();
                if (face != nullptr) { // could happen if the brush isn't fully specified
<<<<<<< HEAD
                    if (face->brush() == nullptr)
=======
                    if (face->brush() == nullptr) {
>>>>>>> 11842cad
                        addFace(face);
                    } else {
                        m_faces.push_back(face);
                    }
                    face->resetTexCoordSystemCache();
                }
            }

            invalidateContentType();
        }

        void Brush::updatePointsFromVertices(const BBox3& worldBounds) {
            for (BrushFaceGeometry* geometry : m_geometry->faces()) {
                BrushFace* face = geometry->payload();
                face->updatePointsFromVertices();
            }

            rebuildGeometry(worldBounds);
        }

        void Brush::rebuildGeometry(const BBox3& worldBounds) {
            delete m_geometry;
            m_geometry = new BrushGeometry(worldBounds.expanded(1.0));

            AddFacesToGeometry addFacesToGeometry(*m_geometry, m_faces);
            updateFacesFromGeometry(worldBounds);
            if (addFacesToGeometry.brushEmpty())
                throw GeometryException("Brush is empty");
            if (!addFacesToGeometry.brushValid())
                throw GeometryException("Brush is invalid");
            if (!fullySpecified())
                throw GeometryException("Brush is not fully specified");
            nodeBoundsDidChange();
        }

        void Brush::findIntegerPlanePoints(const BBox3& worldBounds) {
            const NotifyNodeChange nodeChange(this);

            for (BrushFace* face : m_faces)
                face->findIntegerPlanePoints();
            rebuildGeometry(worldBounds);
        }

        bool Brush::checkGeometry() const {
            for (const BrushFace* face : m_faces) {
                if (face->geometry() == nullptr)
                    return false;
                if (!m_geometry->faces().contains(face->geometry()))
                    return false;
            }

            for (const BrushFaceGeometry* geometry : m_geometry->faces()) {
                if (geometry->payload() == nullptr)
                    return false;
                if (!VectorUtils::contains(m_faces, geometry->payload()))
                    return false;
            }

            return true;
        }

        bool Brush::transparent() const {
            if (!m_contentTypeValid)
                validateContentType();
            return m_transparent;
        }

        bool Brush::hasContentType(const BrushContentType& contentType) const {
            return hasContentType(contentType.flagValue());
        }

        bool Brush::hasContentType(const BrushContentType::FlagType contentTypeMask) const {
            return (contentTypeFlags() & contentTypeMask) != 0;
        }

        void Brush::setContentTypeBuilder(const BrushContentTypeBuilder* contentTypeBuilder) {
            m_contentTypeBuilder = contentTypeBuilder;
            invalidateContentType();
        }

        BrushContentType::FlagType Brush::contentTypeFlags() const {
            if (!m_contentTypeValid)
                validateContentType();
            return m_contentType;
        }

        void Brush::invalidateContentType() {
            m_contentTypeValid = false;
        }

        void Brush::validateContentType() const {
            ensure(!m_contentTypeValid, "content type already valid");
            if (m_contentTypeBuilder != nullptr) {
                const BrushContentTypeBuilder::Result result = m_contentTypeBuilder->buildContentType(this);
                m_contentType = result.contentType;
                m_transparent = result.transparent;
                m_contentTypeValid = true;
            }
        }

        const String& Brush::doGetName() const {
            static const String name("brush");
            return name;
        }

        const BBox3& Brush::doGetBounds() const {
            ensure(m_geometry != nullptr, "geometry is null");
            return m_geometry->bounds();
        }

        Node* Brush::doClone(const BBox3& worldBounds) const {
            BrushFaceList faceClones;
            faceClones.reserve(m_faces.size());

            for (const BrushFace* face : m_faces)
                faceClones.push_back(face->clone());

            Brush* brush = new Brush(worldBounds, faceClones);
            brush->setContentTypeBuilder(m_contentTypeBuilder);
            cloneAttributes(brush);
            return brush;
        }

        bool Brush::doCanAddChild(const Node* child) const {
            return false;
        }

        bool Brush::doCanRemoveChild(const Node* child) const {
            return false;
        }

        bool Brush::doRemoveIfEmpty() const {
            return false;
        }

        void Brush::doParentDidChange() {
            invalidateContentType();
        }

        bool Brush::doSelectable() const {
            return true;
        }

        void Brush::doGenerateIssues(const IssueGenerator* generator, IssueList& issues) {
            generator->generate(this, issues);
        }

        void Brush::doAccept(NodeVisitor& visitor) {
            visitor.visit(this);
        }

        void Brush::doAccept(ConstNodeVisitor& visitor) const {
            visitor.visit(this);
        }

        void Brush::doPick(const Ray3& ray, PickResult& pickResult) const {
            const BrushFaceHit hit = findFaceHit(ray);
            if (hit.face != nullptr) {
                ensure(!Math::isnan(hit.distance), "nan hit distance");
                const Vec3 hitPoint = ray.pointAtDistance(hit.distance);
                pickResult.addHit(Hit(BrushHit, hit.distance, hitPoint, hit.face));
            }
        }

        void Brush::doFindNodesContaining(const Vec3& point, NodeList& result) {
            if (containsPoint(point))
                result.push_back(this);
        }

        FloatType Brush::doIntersectWithRay(const Ray3& ray) const {
            const BrushFaceHit hit = findFaceHit(ray);
            return hit.distance;
        }

		Brush::BrushFaceHit::BrushFaceHit() : face(nullptr), distance(Math::nan<FloatType>()) {}

        Brush::BrushFaceHit::BrushFaceHit(BrushFace* i_face, const FloatType i_distance) : face(i_face), distance(i_distance) {}

        Brush::BrushFaceHit Brush::findFaceHit(const Ray3& ray) const {
            if (Math::isnan(bounds().intersectWithRay(ray)))
                return BrushFaceHit();

            for (BrushFace* face : m_faces) {
                const FloatType distance = face->intersectWithRay(ray);
                if (!Math::isnan(distance))
                    return BrushFaceHit(face, distance);
            }
            return BrushFaceHit();
        }

        Node* Brush::doGetContainer() const {
            FindContainerVisitor visitor;
            escalate(visitor);
            return visitor.hasResult() ? visitor.result() : nullptr;
        }

        Layer* Brush::doGetLayer() const {
            FindLayerVisitor visitor;
            escalate(visitor);
            return visitor.hasResult() ? visitor.result() : nullptr;
        }

        Group* Brush::doGetGroup() const {
            FindGroupVisitor visitor(false);
            escalate(visitor);
            return visitor.hasResult() ? visitor.result() : nullptr;
        }

        void Brush::doTransform(const Mat4x4& transformation, bool lockTextures, const BBox3& worldBounds) {
            const NotifyNodeChange nodeChange(this);

            for (BrushFace* face : m_faces)
                face->transform(transformation, lockTextures);

            rebuildGeometry(worldBounds);
        }

        class Brush::Contains : public ConstNodeVisitor, public NodeQuery<bool> {
        private:
            const Brush* m_this;
        public:
            Contains(const Brush* i_this) :
            m_this(i_this) {}
        private:
            void doVisit(const World* world) override   { setResult(false); }
            void doVisit(const Layer* layer) override   { setResult(false); }
            void doVisit(const Group* group) override   { setResult(contains(group->bounds())); }
            void doVisit(const Entity* entity) override { setResult(contains(entity->bounds())); }
            void doVisit(const Brush* brush) override   { setResult(contains(brush)); }

            bool contains(const BBox3& bounds) const {
                if (m_this->bounds().contains(bounds))
                    return true;
                const Vec3::List vertices = bBoxVertices(bounds);
                for (const Vec3& vertex : vertices) {
                    if (!m_this->containsPoint(vertex))
                        return false;
                }
                return true;
            }

            bool contains(const Brush* brush) const {
                return m_this->m_geometry->contains(*brush->m_geometry, QueryCallback());
            }
        };

        bool Brush::doContains(const Node* node) const {
            Contains contains(this);
            node->accept(contains);
            assert(contains.hasResult());
            return contains.result();
        }

        class Brush::Intersects : public ConstNodeVisitor, public NodeQuery<bool> {
        private:
            const Brush* m_this;
        public:
            Intersects(const Brush* i_this) :
            m_this(i_this) {}
        private:
            void doVisit(const World* world) override   { setResult(false); }
            void doVisit(const Layer* layer) override   { setResult(false); }
            void doVisit(const Group* group) override   { setResult(intersects(group->bounds())); }
            void doVisit(const Entity* entity) override { setResult(intersects(entity->bounds())); }
            void doVisit(const Brush* brush) override   { setResult(intersects(brush)); }

            bool intersects(const BBox3& bounds) const {
                return m_this->bounds().intersects(bounds);
            }

            bool intersects(const Brush* brush) {
                return m_this->m_geometry->intersects(*brush->m_geometry, QueryCallback());
            }
        };

        bool Brush::doIntersects(const Node* node) const {
            Intersects intersects(this);
            node->accept(intersects);
            assert(intersects.hasResult());
            return intersects.result();
        }
    }
}<|MERGE_RESOLUTION|>--- conflicted
+++ resolved
@@ -1105,11 +1105,7 @@
             for (const BrushFaceGeometry* geometry : m_geometry->faces()) {
                 BrushFace* face = geometry->payload();
                 if (face != nullptr) { // could happen if the brush isn't fully specified
-<<<<<<< HEAD
                     if (face->brush() == nullptr)
-=======
-                    if (face->brush() == nullptr) {
->>>>>>> 11842cad
                         addFace(face);
                     } else {
                         m_faces.push_back(face);
