--- conflicted
+++ resolved
@@ -933,11 +933,7 @@
          */
         Brush::CanMoveVerticesResult Brush::doCanMoveVertices(const BBox3& worldBounds, const Vec3::List& vertexPositions, Vec3 delta, const bool allowVertexRemoval) const {
             // Should never occur, takes care of the first row.
-<<<<<<< HEAD
-            if (vertices.empty() || isNull(delta)) {
-=======
-            if (vertexPositions.empty() || delta.null()) {
->>>>>>> 582a1b0b
+            if (vertexPositions.empty() || isNull(delta)) {
                 return CanMoveVerticesResult::rejectVertexMove();
             }
 
