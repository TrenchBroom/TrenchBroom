--- conflicted
+++ resolved
@@ -292,7 +292,7 @@
         m_contentTypeValid(true) {
             addFaces(faces);
             try {
-                initializeGeometry(worldBounds);
+                rebuildGeometry(worldBounds);
             } catch (const GeometryException&) {
                 cleanup();
                 throw;
@@ -1028,8 +1028,6 @@
         }
 
         void Brush::doSetNewGeometry(const BBox3& worldBounds, const PolyhedronMatcher<BrushGeometry>& matcher, BrushGeometry& newGeometry) {
-            const BBox3 oldBounds = bounds();
-
             matcher.processRightFaces(FaceMatchingCallback());
 
             const NotifyNodeChange nodeChange(this);
@@ -1037,8 +1035,7 @@
             VectorUtils::clearAndDelete(m_faces);
             updateFacesFromGeometry(worldBounds);
             assert(fullySpecified());
-
-            nodeBoundsDidChange(oldBounds);
+            nodeBoundsDidChange();
         }
 
         BrushList Brush::subtract(const ModelFactory& factory, const BBox3& worldBounds, const String& defaultTextureName, const Brush* subtrahend) const {
@@ -1114,10 +1111,6 @@
             rebuildGeometry(worldBounds);
         }
 
-<<<<<<< HEAD
-        void Brush::initializeGeometry(const BBox3& worldBounds) {
-            assert(m_geometry == nullptr);
-=======
         void Brush::deleteGeometry() {
             // clear brush face geometry
             for (auto* brushFace : m_faces) {
@@ -1129,7 +1122,6 @@
 
         void Brush::rebuildGeometry(const BBox3& worldBounds) {
             deleteGeometry();
->>>>>>> ecf694de
             m_geometry = new BrushGeometry(worldBounds.expanded(1.0));
 
             AddFacesToGeometry addFacesToGeometry(*m_geometry, m_faces);
@@ -1141,21 +1133,9 @@
                 throw GeometryException("Brush is invalid");
             } else if (!fullySpecified()) {
                 throw GeometryException("Brush is not fully specified");
-<<<<<<< HEAD
-        }
-
-        void Brush::rebuildGeometry(const BBox3& worldBounds) {
-            const NotifyNodeBoundsChange notify(this);
-
-            delete m_geometry;
-            m_geometry = nullptr;
-
-            initializeGeometry(worldBounds);
-=======
             }
 
             nodeBoundsDidChange();
->>>>>>> ecf694de
         }
 
         void Brush::findIntegerPlanePoints(const BBox3& worldBounds) {
