/*
 Copyright (C) 2010-2017 Kristian Duske

 This file is part of TrenchBroom.

 TrenchBroom is free software: you can redistribute it and/or modify
 it under the terms of the GNU General Public License as published by
 the Free Software Foundation, either version 3 of the License, or
 (at your option) any later version.

 TrenchBroom is distributed in the hope that it will be useful,
 but WITHOUT ANY WARRANTY; without even the implied warranty of
 MERCHANTABILITY or FITNESS FOR A PARTICULAR PURPOSE.  See the
 GNU General Public License for more details.

 You should have received a copy of the GNU General Public License
 along with TrenchBroom. If not, see <http://www.gnu.org/licenses/>.
 */

#include "CompilationTask.h"

#include "CompilationProfile.h"

#include <string>

namespace TrenchBroom {
    namespace Model {
        // CompilationTask

<<<<<<< HEAD
        CompilationTask::CompilationTask(const bool enabled)
        : m_enabled(enabled) {}

        CompilationTask::~CompilationTask() = default;

        bool CompilationTask::enabled() const {
            return m_enabled;
        }

        void CompilationTask::setEnabled(const bool enabled) {
            m_enabled = enabled;
            taskDidChange();
=======
        CompilationTask::CompilationTask()
        : m_parent(nullptr) {}

        CompilationTask::~CompilationTask() = default;

        CompilationProfile* CompilationTask::parent() const {
            return m_parent;
        }

        void CompilationTask::setParent(CompilationProfile* parent) {
            m_parent = parent;
        }

        void CompilationTask::sendDidChangeNotifications() {
            taskDidChange();
            if (m_parent != nullptr) {
                m_parent->taskDidChange(this);
            }
>>>>>>> 2e98744f
        }

        // CompilationExportMap

<<<<<<< HEAD
        CompilationExportMap::CompilationExportMap(const bool enabled, const std::string& targetSpec) :
        CompilationTask(enabled),
=======
        CompilationExportMap::CompilationExportMap(const std::string& targetSpec) :
>>>>>>> 2e98744f
        m_targetSpec(targetSpec) {}

        void CompilationExportMap::accept(CompilationTaskVisitor& visitor) {
            visitor.visit(*this);
        }

        void CompilationExportMap::accept(ConstCompilationTaskVisitor& visitor) const {
            visitor.visit(*this);
        }

        void CompilationExportMap::accept(const CompilationTaskConstVisitor& visitor) {
            visitor.visit(*this);
        }

        void CompilationExportMap::accept(const ConstCompilationTaskConstVisitor& visitor) const {
            visitor.visit(*this);
        }

        const std::string& CompilationExportMap::targetSpec() const {
            return m_targetSpec;
        }

        void CompilationExportMap::setTargetSpec(const std::string& targetSpec) {
            if (m_targetSpec != targetSpec) {
                m_targetSpec = targetSpec;
                sendDidChangeNotifications();
            }
        }

        CompilationExportMap* CompilationExportMap::clone() const {
            return new CompilationExportMap(enabled(), m_targetSpec);
        }

        // CompilationCopyFiles

<<<<<<< HEAD
        CompilationCopyFiles::CompilationCopyFiles(const bool enabled, const std::string& sourceSpec, const std::string& targetSpec) :
        CompilationTask(enabled),
=======
        CompilationCopyFiles::CompilationCopyFiles(const std::string& sourceSpec, const std::string& targetSpec) :
        CompilationTask(),
>>>>>>> 2e98744f
        m_sourceSpec(sourceSpec),
        m_targetSpec(targetSpec) {}

        void CompilationCopyFiles::accept(CompilationTaskVisitor& visitor) {
            visitor.visit(*this);
        }

        void CompilationCopyFiles::accept(ConstCompilationTaskVisitor& visitor) const {
            visitor.visit(*this);
        }

        void CompilationCopyFiles::accept(const CompilationTaskConstVisitor& visitor) {
            visitor.visit(*this);
        }

        void CompilationCopyFiles::accept(const ConstCompilationTaskConstVisitor& visitor) const {
            visitor.visit(*this);
        }

        const std::string& CompilationCopyFiles::sourceSpec() const {
            return m_sourceSpec;
        }

        const std::string& CompilationCopyFiles::targetSpec() const {
            return m_targetSpec;
        }

        void CompilationCopyFiles::setSourceSpec(const std::string& sourceSpec) {
            if (m_sourceSpec != sourceSpec) {
                m_sourceSpec = sourceSpec;
                sendDidChangeNotifications();
            }
        }

        void CompilationCopyFiles::setTargetSpec(const std::string& targetSpec) {
            if (m_targetSpec != targetSpec) {
                m_targetSpec = targetSpec;
                sendDidChangeNotifications();
            }
        }

        CompilationCopyFiles* CompilationCopyFiles::clone() const {
            return new CompilationCopyFiles(enabled(), m_sourceSpec, m_targetSpec);
        }

        // CompilationRunTool

<<<<<<< HEAD
        CompilationRunTool::CompilationRunTool(const bool enabled, const std::string& toolSpec, const std::string& parameterSpec) :
        CompilationTask(enabled),
=======
        CompilationRunTool::CompilationRunTool(const std::string& toolSpec, const std::string& parameterSpec) :
        CompilationTask(),
>>>>>>> 2e98744f
        m_toolSpec(toolSpec),
        m_parameterSpec(parameterSpec) {}

        void CompilationRunTool::accept(CompilationTaskVisitor& visitor) {
            visitor.visit(*this);
        }

        void CompilationRunTool::accept(ConstCompilationTaskVisitor& visitor) const {
            visitor.visit(*this);
        }

        void CompilationRunTool::accept(const CompilationTaskConstVisitor& visitor) {
            visitor.visit(*this);
        }

        void CompilationRunTool::accept(const ConstCompilationTaskConstVisitor& visitor) const {
            visitor.visit(*this);
        }

        const std::string& CompilationRunTool::toolSpec() const {
            return m_toolSpec;
        }

        const std::string& CompilationRunTool::parameterSpec() const {
            return m_parameterSpec;
        }

        void CompilationRunTool::setToolSpec(const std::string& toolSpec) {
            if (m_toolSpec != toolSpec) {
                m_toolSpec = toolSpec;
                sendDidChangeNotifications();
            }
        }

        void CompilationRunTool::setParameterSpec(const std::string& parameterSpec) {
            if (m_parameterSpec != parameterSpec) {
                m_parameterSpec = parameterSpec;
                sendDidChangeNotifications();
            }
        }

        CompilationRunTool* CompilationRunTool::clone() const {
            return new CompilationRunTool(enabled(), m_toolSpec, m_parameterSpec);
        }

        CompilationTaskVisitor::~CompilationTaskVisitor() = default;
        ConstCompilationTaskVisitor::~ConstCompilationTaskVisitor() = default;
        CompilationTaskConstVisitor::~CompilationTaskConstVisitor() = default;
        ConstCompilationTaskConstVisitor::~ConstCompilationTaskConstVisitor() = default;
    }
}<|MERGE_RESOLUTION|>--- conflicted
+++ resolved
@@ -27,29 +27,16 @@
     namespace Model {
         // CompilationTask
 
-<<<<<<< HEAD
         CompilationTask::CompilationTask(const bool enabled)
-        : m_enabled(enabled) {}
-
-        CompilationTask::~CompilationTask() = default;
-
-        bool CompilationTask::enabled() const {
-            return m_enabled;
-        }
-
-        void CompilationTask::setEnabled(const bool enabled) {
-            m_enabled = enabled;
-            taskDidChange();
-=======
-        CompilationTask::CompilationTask()
-        : m_parent(nullptr) {}
+        : m_parent(nullptr),
+        m_enabled(enabled) {}
 
         CompilationTask::~CompilationTask() = default;
 
         CompilationProfile* CompilationTask::parent() const {
             return m_parent;
         }
-
+        
         void CompilationTask::setParent(CompilationProfile* parent) {
             m_parent = parent;
         }
@@ -59,17 +46,23 @@
             if (m_parent != nullptr) {
                 m_parent->taskDidChange(this);
             }
->>>>>>> 2e98744f
+        }
+
+        bool CompilationTask::enabled() const {
+            return m_enabled;
+        }
+
+        void CompilationTask::setEnabled(const bool enabled) {
+            if (m_enabled != enabled) {
+                m_enabled = enabled;
+                sendDidChangeNotifications();
+            }
         }
 
         // CompilationExportMap
 
-<<<<<<< HEAD
         CompilationExportMap::CompilationExportMap(const bool enabled, const std::string& targetSpec) :
         CompilationTask(enabled),
-=======
-        CompilationExportMap::CompilationExportMap(const std::string& targetSpec) :
->>>>>>> 2e98744f
         m_targetSpec(targetSpec) {}
 
         void CompilationExportMap::accept(CompilationTaskVisitor& visitor) {
@@ -105,13 +98,8 @@
 
         // CompilationCopyFiles
 
-<<<<<<< HEAD
         CompilationCopyFiles::CompilationCopyFiles(const bool enabled, const std::string& sourceSpec, const std::string& targetSpec) :
         CompilationTask(enabled),
-=======
-        CompilationCopyFiles::CompilationCopyFiles(const std::string& sourceSpec, const std::string& targetSpec) :
-        CompilationTask(),
->>>>>>> 2e98744f
         m_sourceSpec(sourceSpec),
         m_targetSpec(targetSpec) {}
 
@@ -159,13 +147,8 @@
 
         // CompilationRunTool
 
-<<<<<<< HEAD
         CompilationRunTool::CompilationRunTool(const bool enabled, const std::string& toolSpec, const std::string& parameterSpec) :
         CompilationTask(enabled),
-=======
-        CompilationRunTool::CompilationRunTool(const std::string& toolSpec, const std::string& parameterSpec) :
-        CompilationTask(),
->>>>>>> 2e98744f
         m_toolSpec(toolSpec),
         m_parameterSpec(parameterSpec) {}
 
