--- conflicted
+++ resolved
@@ -22,14 +22,11 @@
 #include "TrenchBroomApp.h"
 #include "PreferenceManager.h"
 #include "Preferences.h"
-<<<<<<< HEAD
-#include "Renderer/VboManager.h"
-=======
 #include "Renderer/GLVertexType.h"
 #include "Renderer/PrimType.h"
->>>>>>> dbc89b45
 #include "Renderer/Transformation.h"
 #include "Renderer/Vbo.h"
+#include "Renderer/VboManager.h"
 #include "Renderer/VertexArray.h"
 #include "View/GLContextManager.h"
 #include "View/InputEvent.h"
@@ -272,14 +269,8 @@
                 Vertex(vm::vec3f(t, h-t, 0.0f), inner)
             }));
 
-<<<<<<< HEAD
             array.prepare(vboManager());
-            array.render(GL_QUADS);
-=======
-            Renderer::ActivateVbo activate(vertexVbo());
-            array.prepare(vertexVbo());
             array.render(Renderer::PrimType::Quads);
->>>>>>> dbc89b45
             glAssert(glEnable(GL_DEPTH_TEST));
         }
 
