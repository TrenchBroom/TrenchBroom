--- conflicted
+++ resolved
@@ -70,16 +70,11 @@
             m_infoText = new QLabel("");
             makeInfo(m_infoText);
 
-<<<<<<< HEAD
             m_activeButton = new QRadioButton();
-            m_hiddenButton = createBitmapToggleButton("Hidden.png", tr("Toggle hidden state"));
-            m_lockButton = createBitmapToggleButton("Lock.png", tr("Toggle locked state"));
-            m_moveLayerUpButton = createBitmapButton("Up.png", tr("Move the selected layer up"));
-            m_moveLayerDownButton = createBitmapButton("Down.png", tr("Move the selected layer down"));
-=======
-            m_hiddenButton = createBitmapToggleButton("Hidden.svg", "");
-            m_lockButton = createBitmapToggleButton("Lock.svg", "");
->>>>>>> 7533b51e
+            m_hiddenButton = createBitmapToggleButton("Hidden.svg", tr("Toggle hidden state"));
+            m_lockButton = createBitmapToggleButton("Lock.svg", tr("Toggle locked state"));
+            m_moveLayerUpButton = createBitmapButton("Up.svg", tr("Move the selected layer up"));
+            m_moveLayerDownButton = createBitmapButton("Down.svg", tr("Move the selected layer down"));
 
             auto documentS = kdl::mem_lock(m_document);
             connect(m_activeButton, &QAbstractButton::clicked, this, [this]() {
