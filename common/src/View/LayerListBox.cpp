/*
 Copyright (C) 2010-2017 Kristian Duske

 This file is part of TrenchBroom.

 TrenchBroom is free software: you can redistribute it and/or modify
 it under the terms of the GNU General Public License as published by
 the Free Software Foundation, either version 3 of the License, or
 (at your option) any later version.

 TrenchBroom is distributed in the hope that it will be useful,
 but WITHOUT ANY WARRANTY; without even the implied warranty of
 MERCHANTABILITY or FITNESS FOR A PARTICULAR PURPOSE.  See the
 GNU General Public License for more details.

 You should have received a copy of the GNU General Public License
 along with TrenchBroom. If not, see <http://www.gnu.org/licenses/>.
 */

#include "LayerListBox.h"

#include "Model/Layer.h"
#include "Model/World.h"
#include "View/BorderLine.h"
#include "View/MapDocument.h"
#include "View/ViewConstants.h"
#include "View/wxUtils.h"

#include <wx/scrolwin.h>
#include <wx/settings.h>
#include <wx/sizer.h>
#include <QLabel>
#include <wx/tglbtn.h>
#include <wx/wupdlock.h>

wxDEFINE_EVENT(LAYER_SELECTED_EVENT, TrenchBroom::View::LayerCommand);
wxDEFINE_EVENT(LAYER_SET_CURRENT_EVENT, TrenchBroom::View::LayerCommand);
wxDEFINE_EVENT(LAYER_RIGHT_CLICK_EVENT, TrenchBroom::View::LayerCommand);
wxDEFINE_EVENT(LAYER_TOGGLE_VISIBLE_EVENT, TrenchBroom::View::LayerCommand);
wxDEFINE_EVENT(LAYER_TOGGLE_LOCKED_EVENT, TrenchBroom::View::LayerCommand);

namespace TrenchBroom {
    namespace View {
        LayerCommand::LayerCommand(const wxEventType commandType, const int id) :
        wxCommandEvent(commandType, id),
        m_layer(nullptr) {}

        Model::Layer* LayerCommand::layer() const {
            return m_layer;
        }

        void LayerCommand::setLayer(Model::Layer* layer) {
            m_layer = layer;
        }

        wxEvent* LayerCommand::Clone() const {
            return new LayerCommand(*this);
        }

        class LayerListBox::LayerItem : public Item {
        private:
            MapDocumentWPtr m_document;
            Model::Layer* m_layer;
            QLabel* m_nameText;
            QLabel* m_infoText;
        public:
            LayerItem(QWidget* parent, MapDocumentWPtr document, Model::Layer* layer, const wxSize& margins) :
            Item(parent),
            m_document(document),
            m_layer(layer) {
                InheritAttributes();

                m_nameText = new QLabel(this, wxID_ANY, m_layer->name());
                m_infoText = new QLabel(this, wxID_ANY, "");
                m_infoText->SetForegroundColour(makeLighter(m_infoText->GetForegroundColour()));
                refresh();

                QWidget* hiddenText = new QLabel(this, wxID_ANY, "yGp"); // this is just for keeping the correct height of the name text
                hiddenText->SetFont(GetFont().Bold());
                hiddenText->Hide();
<<<<<<< HEAD
                
                QWidget* hiddenButton = createBitmapToggleButton(this, "Visible.png", "Invisible.png", "");
                QWidget* lockButton = createBitmapToggleButton(this, "Unlocked.png", "Locked.png", "");
=======

                wxWindow* hiddenButton = createBitmapToggleButton(this, "Visible.png", "Invisible.png", "");
                wxWindow* lockButton = createBitmapToggleButton(this, "Unlocked.png", "Locked.png", "");
>>>>>>> 25625af4

                MapDocumentSPtr documentS = lock(m_document);
                hiddenButton->Enable(m_layer->hidden() || m_layer != documentS->currentLayer());
                lockButton->Enable(m_layer->locked() || m_layer != documentS->currentLayer());

                hiddenButton->Bind(wxEVT_BUTTON, &LayerItem::OnToggleVisible, this);
                hiddenButton->Bind(wxEVT_UPDATE_UI, &LayerItem::OnUpdateVisibleButton, this);
                lockButton->Bind(wxEVT_BUTTON, &LayerItem::OnToggleLocked, this);
                lockButton->Bind(wxEVT_UPDATE_UI, &LayerItem::OnUpdateLockButton, this);

                auto* itemPanelTopSizer = new QHBoxLayout();
                itemPanelTopSizer->Add(m_nameText, 0, wxALIGN_BOTTOM);
                itemPanelTopSizer->Add(hiddenText, 0, wxALIGN_BOTTOM | wxRESERVE_SPACE_EVEN_IF_HIDDEN);
<<<<<<< HEAD
                
                auto* itemPanelBottomSizer = new QHBoxLayout();
=======

                wxSizer* itemPanelBottomSizer = new wxBoxSizer(wxHORIZONTAL);
>>>>>>> 25625af4
                itemPanelBottomSizer->Add(hiddenButton, 0, wxALIGN_CENTRE_VERTICAL);
                itemPanelBottomSizer->Add(lockButton, 0, wxALIGN_CENTRE_VERTICAL);
                itemPanelBottomSizer->Add(m_infoText, 0, wxALIGN_CENTRE_VERTICAL);
                itemPanelBottomSizer->AddStretchSpacer();
                itemPanelBottomSizer->addSpacing(LayoutConstants::NarrowHMargin);

                auto* itemPanelSizer = new QVBoxLayout();
                itemPanelSizer->addSpacing(LayoutConstants::NarrowVMargin);
                itemPanelSizer->Add(itemPanelTopSizer,    0, wxEXPAND | wxLEFT | wxRIGHT, LayoutConstants::NarrowHMargin);
                itemPanelSizer->Add(itemPanelBottomSizer, 0, wxEXPAND | wxLEFT | wxRIGHT, LayoutConstants::NarrowHMargin);
                itemPanelSizer->addSpacing(LayoutConstants::NarrowVMargin);
                SetSizer(itemPanelSizer);
            }

            Model::Layer* layer() const {
                return m_layer;
            }

            void refresh() {
                wxWindowUpdateLocker locker(this);

                m_nameText->SetLabel(m_layer->name());
                if (lock(m_document)->currentLayer() == m_layer)
                    m_nameText->SetFont(GetFont().Bold());
                else
                    m_nameText->SetFont(GetFont());

                QString info;
                info << m_layer->childCount() << " " << StringUtils::safePlural(m_layer->childCount(), "object", "objects");
                m_infoText->SetLabel(info);
                m_infoText->SetFont(GetFont());

                Layout();
            }

            void OnToggleVisible(wxCommandEvent& event) {
                LayerCommand* command = new LayerCommand(LAYER_TOGGLE_VISIBLE_EVENT);
                command->SetId(GetId());
                command->SetEventObject(this);
                command->setLayer(m_layer);
                QueueEvent(command);
            }

            void OnUpdateVisibleButton(wxUpdateUIEvent& event) {
                event.Check(m_layer->hidden());

                MapDocumentSPtr document = lock(m_document);
                event.Enable(m_layer->hidden() || m_layer != document->currentLayer());
            }

            void OnToggleLocked(wxCommandEvent& event) {
                LayerCommand* command = new LayerCommand(LAYER_TOGGLE_LOCKED_EVENT);
                command->SetId(GetId());
                command->SetEventObject(this);
                command->setLayer(m_layer);
                QueueEvent(command);
            }

            void OnUpdateLockButton(wxUpdateUIEvent& event) {
                event.Check(m_layer->locked());

                MapDocumentSPtr document = lock(m_document);
                event.Enable(m_layer->locked() || m_layer != document->currentLayer());
            }
        private:
            void setDefaultColours(const wxColour& foreground, const wxColour& background) override {
                Item::setDefaultColours(foreground, background);
                m_infoText->SetForegroundColour(makeLighter(m_infoText->GetForegroundColour()));
            }
        };

        LayerListBox::LayerListBox(QWidget* parent, MapDocumentWPtr document) :
        ControlListBox(parent, true),
        m_document(document) {
            bindObservers();
            bindEvents();
            InheritAttributes();
        }

        LayerListBox::~LayerListBox() {
            unbindObservers();
        }

        Model::Layer* LayerListBox::selectedLayer() const {
            if (GetSelection() == wxNOT_FOUND)
                return nullptr;

            const Model::World* world = lock(m_document)->world();
            const Model::LayerList layers = world->allLayers();

            const size_t index = static_cast<size_t>(GetSelection());
            ensure(index < layers.size(), "index out of range");
            return layers[index];
        }

        void LayerListBox::setSelectedLayer(Model::Layer* layer) {
            SetSelection(wxNOT_FOUND);
            for (size_t i = 0; i < m_items.size(); ++i) {
                LayerItem* item = static_cast<LayerItem*>(m_items[i]);
                if (item->layer() == layer) {
                    SetSelection(static_cast<int>(i));
                    break;
                }
            }
            Refresh();
        }

        void LayerListBox::OnSelectionChanged(wxCommandEvent& event) {
            LayerCommand* command = new LayerCommand(LAYER_SELECTED_EVENT);
            command->SetId(GetId());
            command->SetEventObject(this);
            command->setLayer(selectedLayer());
            QueueEvent(command);
        }

        void LayerListBox::OnDoubleClick(wxCommandEvent& event) {
            LayerCommand* command = new LayerCommand(LAYER_SET_CURRENT_EVENT);
            command->SetId(GetId());
            command->SetEventObject(this);
            command->setLayer(selectedLayer());
            QueueEvent(command);
        }

        void LayerListBox::OnRightClick(wxCommandEvent& event) {
            Model::Layer* layer = selectedLayer();
            if (layer != nullptr) {
                LayerCommand* command = new LayerCommand(LAYER_RIGHT_CLICK_EVENT);
                command->SetId(GetId());
                command->SetEventObject(this);
                command->setLayer(layer);
                QueueEvent(command);
            }
        }

        void LayerListBox::bindObservers() {
            MapDocumentSPtr document = lock(m_document);
            document->documentWasNewedNotifier.addObserver(this, &LayerListBox::documentDidChange);
            document->documentWasLoadedNotifier.addObserver(this, &LayerListBox::documentDidChange);
            document->documentWasClearedNotifier.addObserver(this, &LayerListBox::documentDidChange);
            document->currentLayerDidChangeNotifier.addObserver(this, &LayerListBox::currentLayerDidChange);
            document->nodesWereAddedNotifier.addObserver(this, &LayerListBox::nodesDidChange);
            document->nodesWereRemovedNotifier.addObserver(this, &LayerListBox::nodesDidChange);
            document->nodesDidChangeNotifier.addObserver(this, &LayerListBox::nodesDidChange);
        }

        void LayerListBox::unbindObservers() {
            if (!expired(m_document)) {
                MapDocumentSPtr document = lock(m_document);
                document->documentWasNewedNotifier.removeObserver(this, &LayerListBox::documentDidChange);
                document->documentWasLoadedNotifier.removeObserver(this, &LayerListBox::documentDidChange);
                document->documentWasClearedNotifier.removeObserver(this, &LayerListBox::documentDidChange);
                document->currentLayerDidChangeNotifier.removeObserver(this, &LayerListBox::currentLayerDidChange);
                document->nodesWereAddedNotifier.removeObserver(this, &LayerListBox::nodesDidChange);
                document->nodesWereRemovedNotifier.removeObserver(this, &LayerListBox::nodesDidChange);
                document->nodesDidChangeNotifier.removeObserver(this, &LayerListBox::nodesDidChange);
            }
        }

        void LayerListBox::documentDidChange(MapDocument* document) {
            const Model::World* world = document->world();
            if (world != nullptr) {
                SetItemCount(world->allLayers().size());
            } else {
                SetItemCount(0);
            }
        }

        void LayerListBox::nodesDidChange(const Model::NodeList& nodes) {
            MapDocumentSPtr document = lock(m_document);
            const Model::World* world = document->world();
            if (world != nullptr) {
                SetItemCount(world->allLayers().size());
            } else {
                SetItemCount(0);
            }
        }

        void LayerListBox::currentLayerDidChange(const Model::Layer* layer) {
            MapDocumentSPtr document = lock(m_document);
            const Model::World* world = document->world();
            if (world != nullptr) {
                SetItemCount(world->allLayers().size());
            } else {
                SetItemCount(0);
            }
        }

        void LayerListBox::bindEvents() {
            Bind(wxEVT_LISTBOX, &LayerListBox::OnSelectionChanged, this);
            Bind(wxEVT_LISTBOX_DCLICK, &LayerListBox::OnDoubleClick, this);
            Bind(wxEVT_LISTBOX_RCLICK, &LayerListBox::OnRightClick, this);
        }
<<<<<<< HEAD
        
        ControlListBox::Item* LayerListBox::createItem(QWidget* parent, const wxSize& margins, const size_t index) {
=======

        ControlListBox::Item* LayerListBox::createItem(wxWindow* parent, const wxSize& margins, const size_t index) {
>>>>>>> 25625af4
            MapDocumentSPtr document = lock(m_document);
            const Model::World* world = document->world();
            ensure(world != nullptr, "world is null");

            const Model::LayerList layers = world->allLayers();
            ensure(index < layers.size(), "index out of range");

            return new LayerItem(parent, document, layers[index], margins);
        }
    }
}<|MERGE_RESOLUTION|>--- conflicted
+++ resolved
@@ -78,15 +78,9 @@
                 QWidget* hiddenText = new QLabel(this, wxID_ANY, "yGp"); // this is just for keeping the correct height of the name text
                 hiddenText->SetFont(GetFont().Bold());
                 hiddenText->Hide();
-<<<<<<< HEAD
-                
+
                 QWidget* hiddenButton = createBitmapToggleButton(this, "Visible.png", "Invisible.png", "");
                 QWidget* lockButton = createBitmapToggleButton(this, "Unlocked.png", "Locked.png", "");
-=======
-
-                wxWindow* hiddenButton = createBitmapToggleButton(this, "Visible.png", "Invisible.png", "");
-                wxWindow* lockButton = createBitmapToggleButton(this, "Unlocked.png", "Locked.png", "");
->>>>>>> 25625af4
 
                 MapDocumentSPtr documentS = lock(m_document);
                 hiddenButton->Enable(m_layer->hidden() || m_layer != documentS->currentLayer());
@@ -100,13 +94,8 @@
                 auto* itemPanelTopSizer = new QHBoxLayout();
                 itemPanelTopSizer->Add(m_nameText, 0, wxALIGN_BOTTOM);
                 itemPanelTopSizer->Add(hiddenText, 0, wxALIGN_BOTTOM | wxRESERVE_SPACE_EVEN_IF_HIDDEN);
-<<<<<<< HEAD
-                
+
                 auto* itemPanelBottomSizer = new QHBoxLayout();
-=======
-
-                wxSizer* itemPanelBottomSizer = new wxBoxSizer(wxHORIZONTAL);
->>>>>>> 25625af4
                 itemPanelBottomSizer->Add(hiddenButton, 0, wxALIGN_CENTRE_VERTICAL);
                 itemPanelBottomSizer->Add(lockButton, 0, wxALIGN_CENTRE_VERTICAL);
                 itemPanelBottomSizer->Add(m_infoText, 0, wxALIGN_CENTRE_VERTICAL);
@@ -299,13 +288,8 @@
             Bind(wxEVT_LISTBOX_DCLICK, &LayerListBox::OnDoubleClick, this);
             Bind(wxEVT_LISTBOX_RCLICK, &LayerListBox::OnRightClick, this);
         }
-<<<<<<< HEAD
-        
+
         ControlListBox::Item* LayerListBox::createItem(QWidget* parent, const wxSize& margins, const size_t index) {
-=======
-
-        ControlListBox::Item* LayerListBox::createItem(wxWindow* parent, const wxSize& margins, const size_t index) {
->>>>>>> 25625af4
             MapDocumentSPtr document = lock(m_document);
             const Model::World* world = document->world();
             ensure(world != nullptr, "world is null");
