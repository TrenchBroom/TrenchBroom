/*
 Copyright (C) 2010-2017 Kristian Duske

 This file is part of TrenchBroom.

 TrenchBroom is free software: you can redistribute it and/or modify
 it under the terms of the GNU General Public License as published by
 the Free Software Foundation, either version 3 of the License, or
 (at your option) any later version.

 TrenchBroom is distributed in the hope that it will be useful,
 but WITHOUT ANY WARRANTY; without even the implied warranty of
 MERCHANTABILITY or FITNESS FOR A PARTICULAR PURPOSE.  See the
 GNU General Public License for more details.

 You should have received a copy of the GNU General Public License
 along with TrenchBroom. If not, see <http://www.gnu.org/licenses/>.
 */

#include "wxUtils.h"

#include "Ensure.h"
#include "IO/Path.h"
#include "IO/ResourceUtils.h"
#include "View/BorderLine.h"
#include "View/MapFrame.h"
#include "View/ViewConstants.h"

#include <QApplication>
#include <QBoxLayout>
#include <QDebug>
#include <QDir>
#include <QDesktopWidget>
#include <QFont>
#include <QLabel>
#include <QLineEdit>
#include <QPalette>
#include <QSettings>
#include <QString>
#include <QStringBuilder>
#include <QStandardPaths>
#include <QToolButton>
#include <QAbstractButton>
#include <QButtonGroup>
#include <QTableView>
#include <QHeaderView>

namespace TrenchBroom {
    namespace View {
        DisableWindowUpdates::DisableWindowUpdates(QWidget* widget) :
        m_widget(widget) {
            m_widget->setUpdatesEnabled(false);
        }

        DisableWindowUpdates::~DisableWindowUpdates() {
            m_widget->setUpdatesEnabled(true);
        }

        QString windowSettingsPath(const QWidget* window, const QString& suffix) {
            ensure(window != nullptr, "window must not be null");
            ensure(!window->objectName().isEmpty(), "window name must not be empty");

            return "Windows/" + window->objectName() + "/" + suffix;
        }

        void saveWindowGeometry(QWidget* window) {
            ensure(window != nullptr, "window must not be null");

            const auto path = windowSettingsPath(window, "Geometry");
            QSettings settings;
            settings.setValue(path, window->saveGeometry());
        }

        void restoreWindowGeometry(QWidget* window) {
            ensure(window != nullptr, "window must not be null");

            const auto path = windowSettingsPath(window, "Geometry");
            QSettings settings;
            window->restoreGeometry(settings.value(path).toByteArray());
        }

        MapFrame* findMapFrame(QWidget* widget) {
            return dynamic_cast<MapFrame*>(widget->window());
        }

        void setHint(QLineEdit* ctrl, const char* hint) {
            ctrl->setPlaceholderText(hint);
        }

        void centerOnScreen(QWidget* window) {
            window->setGeometry(
                QStyle::alignedRect(
                    Qt::LeftToRight,
                    Qt::AlignCenter,
                    window->size(),
                    QApplication::desktop()->availableGeometry()
                )
            );
        }

        QWidget* makeDefault(QWidget* widget) {
            widget->setFont(QFont());
            widget->setPalette(QPalette());
            return widget;
        }

        QWidget* makeEmphasized(QWidget* widget) {
            auto font = widget->font();
            font.setBold(true);
            widget->setFont(font);
            return widget;
        }

        QWidget* makeUnemphasized(QWidget* widget) {
            widget->setFont(QFont());
            return widget;
        }

        QWidget* makeInfo(QWidget* widget) {
            makeDefault(widget);

            auto font = widget->font();
            font.setPointSize(font.pointSize() - 2);
            widget->setFont(font);

            const auto defaultPalette = QPalette();
            auto palette = widget->palette();
            palette.setColor(QPalette::Normal, QPalette::WindowText, defaultPalette.color(QPalette::Disabled, QPalette::WindowText));
            palette.setColor(QPalette::Normal, QPalette::Text, defaultPalette.color(QPalette::Disabled, QPalette::WindowText));
            widget->setPalette(palette);
            return widget;
        }

        QWidget* makeHeader(QWidget* widget) {
            makeDefault(widget);

            auto font = widget->font();
            font.setPointSize(2 * font.pointSize());
            font.setBold(true);
            widget->setFont(font);
            return widget;
        }

        QWidget* makeError(QWidget* widget) {
            auto palette = widget->palette();
            palette.setColor(QPalette::Normal, QPalette::WindowText, Qt::red);
            palette.setColor(QPalette::Normal, QPalette::Text, Qt::red);
            widget->setPalette(palette);
            return widget;
        }

        QWidget* makeSelected(QWidget* widget) {
            const auto defaultPalette = QPalette();
            auto palette = widget->palette();
            palette.setColor(QPalette::Normal, QPalette::WindowText, defaultPalette.color(QPalette::Normal, QPalette::HighlightedText));
            palette.setColor(QPalette::Normal, QPalette::Text, defaultPalette.color(QPalette::Normal, QPalette::HighlightedText));
            widget->setPalette(palette);
            return widget;
        }

        QWidget* makeUnselected(QWidget* widget) {
            const auto defaultPalette = QPalette();
            auto palette = widget->palette();
            palette.setColor(QPalette::Normal, QPalette::WindowText, defaultPalette.color(QPalette::Normal, QPalette::WindowText));
            palette.setColor(QPalette::Normal, QPalette::Text, defaultPalette.color(QPalette::Normal, QPalette::Text));
            widget->setPalette(palette);
            return widget;
        }

        QSettings& getSettings() {
            static auto settings =
#if defined __linux__ || defined __FreeBSD__
                QSettings(QDir::homePath() % QString::fromLocal8Bit("/.TrenchBroom/.preferences"), QSettings::Format::IniFormat);
#elif defined __APPLE__
                QSettings(QStandardPaths::locate(QStandardPaths::ConfigLocation,
                                                 QString::fromLocal8Bit("TrenchBroom Preferences"),
                                                 QStandardPaths::LocateOption::LocateFile), QSettings::Format::IniFormat);
#else
                QSettings();
#endif
            return settings;
        }

        Color fromQColor(const QColor& color) {
            return Color(static_cast<float>(color.redF()),
                         static_cast<float>(color.greenF()),
                         static_cast<float>(color.blueF()),
                         static_cast<float>(color.alphaF()));
        }

        QColor toQColor(const Color& color) {
            return QColor::fromRgb(int(color.r() * 255.0f), int(color.g() * 255.0f), int(color.b() * 255.0f), int(color.a() * 255.0f));
        }

        QAbstractButton* createBitmapButton(const String& image, const QString& tooltip, QWidget* parent) {
            return createBitmapButton(loadIconResourceQt(IO::Path(image)), tooltip, parent);
        }

        QAbstractButton* createBitmapButton(const QIcon& icon, const QString& tooltip, QWidget* parent) {
            ensure(!icon.availableSizes().empty(), "expected a non-empty icon. Fails when the image file couldn't be found.");

            // NOTE: according to http://doc.qt.io/qt-5/qpushbutton.html this would be more correctly
            // be a QToolButton, but the QToolButton doesn't have a flat style on macOS
            auto* button = new QToolButton(parent);
            button->setMinimumSize(icon.availableSizes().front());
            // button->setAutoDefault(false);
            button->setToolTip(tooltip);
            button->setIcon(icon);
            // button->setFlat(true);
            button->setStyleSheet("QToolButton { border: none; }");

            return button;
        }

        QAbstractButton* createBitmapToggleButton(const String& image, const QString& tooltip, QWidget* parent) {
            auto* button = createBitmapButton(image, tooltip, parent);
            button->setCheckable(true);
            return button;
        }

        QWidget* createDefaultPage(const QString& message, QWidget* parent) {
            auto* container = new QWidget(parent);
            auto* layout = new QVBoxLayout();

            auto* messageLabel = new QLabel(message);
            makeEmphasized(messageLabel);
            layout->addWidget(messageLabel, 0, Qt::AlignHCenter | Qt::AlignTop);
            container->setLayout(layout);

            return container;
        }

        QSlider* createSlider(const int min, const int max) {
            auto* slider = new QSlider();
            slider->setMinimum(min);
            slider->setMaximum(max);
            slider->setTickPosition(QSlider::TicksBelow);
            slider->setTracking(true);
            slider->setOrientation(Qt::Horizontal);
            return slider;
        }

        float getSliderRatio(const QSlider* slider) {
            return float(slider->value() - slider->minimum()) / float(slider->maximum() - slider->minimum());
        }

        void setSliderRatio(QSlider* slider, float ratio) {
            const auto value = ratio * float(slider->maximum() - slider->minimum()) + float(slider->minimum());
            slider->setValue(int(value));
        }

        QLayout* wrapDialogButtonBox(QWidget* buttonBox) {
            auto* innerLayout = new QHBoxLayout();
            innerLayout->setContentsMargins(
                LayoutConstants::DialogButtonLeftMargin,
                LayoutConstants::DialogButtonTopMargin,
                LayoutConstants::DialogButtonRightMargin,
                LayoutConstants::DialogButtonBottomMargin);
            innerLayout->setSpacing(0);
            innerLayout->addWidget(buttonBox);

            auto* outerLayout = new QVBoxLayout();
            outerLayout->setContentsMargins(QMargins());
            outerLayout->setSpacing(0);
            outerLayout->addWidget(new BorderLine(BorderLine::Direction_Horizontal));
            outerLayout->addLayout(innerLayout);

            return outerLayout;
        }

        QLayout* wrapDialogButtonBox(QLayout* buttonBox) {
            auto* innerLayout = new QHBoxLayout();
            innerLayout->setContentsMargins(
                LayoutConstants::DialogButtonLeftMargin,
                LayoutConstants::DialogButtonTopMargin,
                LayoutConstants::DialogButtonRightMargin,
                LayoutConstants::DialogButtonBottomMargin);
            innerLayout->setSpacing(0);
            innerLayout->addLayout(buttonBox);

            auto* outerLayout = new QVBoxLayout();
            outerLayout->setContentsMargins(QMargins());
            outerLayout->setSpacing(0);
            outerLayout->addWidget(new BorderLine(BorderLine::Direction_Horizontal));
            outerLayout->addLayout(innerLayout);

            return outerLayout;
        }

        void addToMiniToolBarLayout(QBoxLayout*) {}

        void setWindowIconTB(QWidget* window) {
            ensure(window != nullptr, "window is null");
            window->setWindowIcon(IO::loadIconResourceQt(IO::Path("AppIcon.png")));
        }

        void setDebugBackgroundColor(QWidget* widget, const QColor& color) {
            QPalette p = widget->palette();
            p.setColor(QPalette::Window, color);

            widget->setAutoFillBackground(true);
            widget->setPalette(p);
        }

        void setDefaultWindowColor(QWidget* widget) {
            auto palette = QPalette();
            palette.setColor(QPalette::Window, palette.color(QPalette::Normal, QPalette::Window));
            widget->setAutoFillBackground(true);
            widget->setPalette(palette);
        }

        void setBaseWindowColor(QWidget* widget) {
            auto palette = QPalette();
            palette.setColor(QPalette::Window, palette.color(QPalette::Normal, QPalette::Base));
            widget->setAutoFillBackground(true);
            widget->setPalette(palette);
        }

        QLineEdit* createSearchBox() {
            auto* widget = new QLineEdit();
            widget->setClearButtonEnabled(true);
            widget->setPlaceholderText(QLineEdit::tr("Search..."));

            QIcon icon = loadIconResourceQt(IO::Path("Search.png"));
            widget->addAction(icon, QLineEdit::LeadingPosition);
            return widget;
        }

        void checkButtonInGroup(QButtonGroup* group, const int id, const bool checked) {
            QAbstractButton* button = group->button(id);
            if (button == nullptr) {
                return;
            }
            button->setChecked(checked);
        }
<<<<<<< HEAD
=======

        void autoResizeRows(QTableView* tableView) {
            tableView->verticalHeader()->setSectionResizeMode(QHeaderView::ResizeToContents);
        }
>>>>>>> 153b8174
    }
}<|MERGE_RESOLUTION|>--- conflicted
+++ resolved
@@ -333,12 +333,5 @@
             }
             button->setChecked(checked);
         }
-<<<<<<< HEAD
-=======
-
-        void autoResizeRows(QTableView* tableView) {
-            tableView->verticalHeader()->setSectionResizeMode(QHeaderView::ResizeToContents);
-        }
->>>>>>> 153b8174
     }
 }