--- conflicted
+++ resolved
@@ -52,43 +52,10 @@
                 m_view->Refresh();
             }
         }
-<<<<<<< HEAD
 
         void EntityBrowser::createGui(GLContextManager& contextManager) {
             m_scrollBar = new QScrollBar(Qt::Vertical);
-            
-=======
 
-        void EntityBrowser::OnSortOrderChanged(wxCommandEvent& event) {
-            if (IsBeingDeleted()) return;
-
-            const Assets::EntityDefinition::SortOrder sortOrder = event.GetSelection() == 0 ? Assets::EntityDefinition::Name : Assets::EntityDefinition::Usage;
-            m_view->setSortOrder(sortOrder);
-        }
-
-        void EntityBrowser::OnGroupButtonToggled(wxCommandEvent& event) {
-            if (IsBeingDeleted()) return;
-
-            m_view->setGroup(m_groupButton->GetValue());
-        }
-
-        void EntityBrowser::OnUsedButtonToggled(wxCommandEvent& event) {
-            if (IsBeingDeleted()) return;
-
-            m_view->setHideUnused(m_usedButton->GetValue());
-        }
-
-        void EntityBrowser::OnFilterPatternChanged(wxCommandEvent& event) {
-            if (IsBeingDeleted()) return;
-
-            m_view->setFilterText(m_filterBox->GetValue().ToStdString());
-        }
-
-        void EntityBrowser::createGui(GLContextManager& contextManager) {
-            wxPanel* browserPanel = new wxPanel(this, wxID_ANY, wxDefaultPosition, wxDefaultSize, wxBORDER_NONE);
-            m_scrollBar = new wxScrollBar(browserPanel, wxID_ANY, wxDefaultPosition, wxDefaultSize, wxSB_VERTICAL);
-
->>>>>>> 25625af4
             MapDocumentSPtr document = lock(m_document);
             // FIXME: Ownership: EntityBrowserView should be made a child
             // QObject of `this`, right?
@@ -97,9 +64,8 @@
                                            document->entityDefinitionManager(),
                                            document->entityModelManager(),
                                            *document);
-<<<<<<< HEAD
             m_windowContainer = QWidget::createWindowContainer(m_view);
-            
+
             auto* browserPanelSizer = new QHBoxLayout();
             browserPanelSizer->setContentsMargins(0, 0, 0, 0);
             browserPanelSizer->setSpacing(0);
@@ -108,7 +74,7 @@
 
             QWidget* browserPanel = new QWidget(this);
             browserPanel->setLayout(browserPanelSizer);
-            
+
             m_sortOrderChoice = new QComboBox();
             m_sortOrderChoice->addItem(tr("Name"), QVariant(Assets::EntityDefinition::Name));
             m_sortOrderChoice->addItem(tr("Usage"), QVariant(Assets::EntityDefinition::Usage));
@@ -125,26 +91,26 @@
             connect(m_groupButton, &QAbstractButton::clicked, this, [=](){
                 m_view->setGroup(m_groupButton->isChecked());
             });
-            
+
             m_usedButton = new QPushButton(tr("Used"));
             m_usedButton->setToolTip(tr("Only show entity definitions currently in use"));
             m_usedButton->setCheckable(true);
             connect(m_usedButton, &QAbstractButton::clicked, this, [=](){
                 m_view->setHideUnused(m_usedButton->isChecked());
             });
-            
+
             m_filterBox = new QLineEdit();
             m_filterBox->setClearButtonEnabled(true);
             connect(m_filterBox, &QLineEdit::textEdited, this, [=](){
                 m_view->setFilterText(m_filterBox->text().toStdString());
             });
-            
+
             auto* controlSizer = new QHBoxLayout();
             controlSizer->addWidget(m_sortOrderChoice, 0);
             controlSizer->addWidget(m_groupButton, 0);
             controlSizer->addWidget(m_usedButton, 0);
             controlSizer->addWidget(m_filterBox, 1);
-            
+
             auto* outerSizer = new QVBoxLayout();
             outerSizer->setContentsMargins(0, 0, 0, 0);
             outerSizer->setSpacing(0);
@@ -152,50 +118,6 @@
             outerSizer->addLayout(controlSizer, 0);
 
             setLayout(outerSizer);
-=======
-
-            wxSizer* browserPanelSizer = new wxBoxSizer(wxHORIZONTAL);
-            browserPanelSizer->Add(m_view, 1, wxEXPAND);
-            browserPanelSizer->Add(m_scrollBar, 0, wxEXPAND);
-            browserPanel->SetSizerAndFit(browserPanelSizer);
-
-            const wxString sortOrders[2] = { "Name", "Usage" };
-            m_sortOrderChoice = new wxChoice(this, wxID_ANY, wxDefaultPosition, wxDefaultSize, 2, sortOrders);
-            m_sortOrderChoice->SetSelection(0);
-            m_sortOrderChoice->SetToolTip("Select ordering criterion");
-
-            m_groupButton = new wxToggleButton(this, wxID_ANY, "Group", wxDefaultPosition, wxDefaultSize, LayoutConstants::ToggleButtonStyle | wxBU_EXACTFIT);
-            m_groupButton->SetToolTip("Group entity definitions by category");
-
-            m_usedButton = new wxToggleButton(this, wxID_ANY, "Used", wxDefaultPosition, wxDefaultSize, LayoutConstants::ToggleButtonStyle | wxBU_EXACTFIT);
-            m_usedButton->SetToolTip("Only show entity definitions currently in use");
-
-            m_filterBox = new wxSearchCtrl(this, wxID_ANY);
-            m_filterBox->ShowCancelButton(true);
-
-            m_sortOrderChoice->Bind(wxEVT_CHOICE, &EntityBrowser::OnSortOrderChanged, this);
-            m_groupButton->Bind(wxEVT_TOGGLEBUTTON, &EntityBrowser::OnGroupButtonToggled, this);
-            m_usedButton->Bind(wxEVT_TOGGLEBUTTON, &EntityBrowser::OnUsedButtonToggled, this);
-            m_filterBox->Bind(wxEVT_TEXT, &EntityBrowser::OnFilterPatternChanged, this);
-
-            wxSizer* controlSizer = new wxBoxSizer(wxHORIZONTAL);
-            controlSizer->AddSpacer(LayoutConstants::ChoiceLeftMargin);
-            controlSizer->Add(m_sortOrderChoice, 0, wxTOP, LayoutConstants::ChoiceTopMargin);
-            controlSizer->AddSpacer(LayoutConstants::NarrowHMargin);
-            controlSizer->Add(m_groupButton, 0);
-            controlSizer->AddSpacer(LayoutConstants::NarrowHMargin);
-            controlSizer->Add(m_usedButton, 0);
-            controlSizer->AddSpacer(LayoutConstants::NarrowHMargin);
-            controlSizer->Add(m_filterBox, 1, wxEXPAND);
-
-            wxSizer* outerSizer = new wxBoxSizer(wxVERTICAL);
-            outerSizer->Add(browserPanel, 1, wxEXPAND);
-            outerSizer->AddSpacer(LayoutConstants::NarrowVMargin);
-            outerSizer->Add(controlSizer, 0, wxEXPAND | wxLEFT | wxRIGHT, LayoutConstants::NarrowHMargin);
-            outerSizer->AddSpacer(LayoutConstants::NarrowVMargin);
-
-            SetSizer(outerSizer);
->>>>>>> 25625af4
         }
 
         void EntityBrowser::bindObservers() {
