--- conflicted
+++ resolved
@@ -276,25 +276,16 @@
                 auto game = document->game();
                 
                 const Model::BrushBuilder builder(document->world(), document->worldBounds(), game->defaultFaceAttribs());
-<<<<<<< HEAD
-                auto* brush = builder.createBrush(polyhedron, document->currentTextureName());
-                brush->cloneFaceAttributesFrom(document->selectedNodes().brushes());
-                Model::Node* newParent = document->parentForNodes(document->selectedNodes().nodes());
-
-                const Transaction transaction(document, "CSG Convex Merge");
-                deselectAll();
-                document->addNode(brush, newParent);
-=======
                 Model::Brush brush = builder.createBrush(polyhedron, document->currentTextureName());
                 
                 for (const Model::BrushNode* selectedBrushNode : document->selectedNodes().brushes()) {
                     brush.cloneFaceAttributesFrom(selectedBrushNode->brush());
                 }
 
+                Model::Node* newParent = document->parentForNodes(document->selectedNodes().nodes());
                 const Transaction transaction(document, "CSG Convex Merge");
                 deselectAll();
-                document->addNode(new Model::BrushNode(std::move(brush)), document->currentParent());
->>>>>>> acc010c6
+                document->addNode(new Model::BrushNode(std::move(brush)), newParent);
             }
 
             virtual H getHandlePosition(const Model::Hit& hit) const {
