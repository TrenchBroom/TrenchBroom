--- conflicted
+++ resolved
@@ -439,8 +439,7 @@
       return context.hasDocument() && context.frame()->createComplexBrushToolActive();
     });
   createAction(
-<<<<<<< HEAD
-    IO::Path("Controls/Map view/Create primitive brush"),
+    std::filesystem::path{"Controls/Map view/Create primitive brush"},
     QObject::tr("Create Primitive Brush"),
     ActionContext::View3D | ActionContext::AnyOrNoSelection
     | ActionContext::CreateComplexBrushTool,
@@ -450,10 +449,7 @@
       return context.hasDocument() && context.frame()->createPrimitiveBrushToolActive();
     });
   createAction(
-    IO::Path("Controls/Map view/Toggle clip side"),
-=======
     std::filesystem::path{"Controls/Map view/Toggle clip side"},
->>>>>>> 5df119f0
     QObject::tr("Toggle Clip Side"),
     ActionContext::AnyView | ActionContext::AnyOrNoSelection | ActionContext::ClipTool,
     QKeySequence(Qt::CTRL + Qt::Key_Return),
@@ -1452,8 +1448,7 @@
     },
     std::filesystem::path{"BrushTool.svg"}));
   toolMenu.addItem(createMenuAction(
-<<<<<<< HEAD
-    IO::Path("Menu/Edit/Tools/Primitive Brush Tool"),
+    std::filesystem::path("Menu/Edit/Tools/Primitive Brush Tool"),
     QObject::tr("Primitive Brush Tool"),
     Qt::Key_P,
     [](ActionExecutionContext &context) {
@@ -1465,12 +1460,9 @@
     [](ActionExecutionContext &context) {
       return context.hasDocument() && context.frame()->createPrimitiveBrushToolActive();
     },
-    IO::Path("PrimitiveBrushTool.svg")));
+    std::filesystem::path("PrimitiveBrushTool.svg")));
   toolMenu.addItem(createMenuAction(
-    IO::Path("Menu/Edit/Tools/Clip Tool"),
-=======
     std::filesystem::path{"Menu/Edit/Tools/Clip Tool"},
->>>>>>> 5df119f0
     QObject::tr("Clip Tool"),
     Qt::Key_C,
     [](ActionExecutionContext& context) { context.frame()->toggleClipTool(); },
@@ -1554,17 +1546,13 @@
     },
     std::filesystem::path{"FaceTool.svg"}));
   toolMenu.addItem(createMenuAction(
-<<<<<<< HEAD
-    IO::Path("Menu/Edit/Tools/Make Primitive"),
+    std::filesystem::path("Menu/Edit/Tools/Make Primitive"),
     QObject::tr("Make Primitive"),
     0,
     [](ActionExecutionContext &context) { context.frame()->showPrimitiveDialog(); },
     [](ActionExecutionContext &context) { return context.hasDocument(); }));
   toolMenu.addItem(createMenuAction(
-    IO::Path("Controls/Map view/Deactivate current tool"),
-=======
     std::filesystem::path{"Controls/Map view/Deactivate current tool"},
->>>>>>> 5df119f0
     QObject::tr("Deactivate Current Tool"),
     Qt::CTRL + Qt::Key_Escape,
     [](ActionExecutionContext& context) { context.view()->deactivateTool(); },
@@ -2052,20 +2040,9 @@
 {
   m_toolBar = std::make_unique<Menu>("Toolbar", MenuEntryType::Menu_None);
   m_toolBar->addItem(
-<<<<<<< HEAD
-    existingAction(IO::Path("Controls/Map view/Deactivate current tool")));
-  m_toolBar->addItem(existingAction(IO::Path("Menu/Edit/Tools/Brush Tool")));
-  m_toolBar->addItem(existingAction(IO::Path("Menu/Edit/Tools/Primitive Brush Tool")));
-  m_toolBar->addItem(existingAction(IO::Path("Menu/Edit/Tools/Clip Tool")));
-  m_toolBar->addItem(existingAction(IO::Path("Menu/Edit/Tools/Vertex Tool")));
-  m_toolBar->addItem(existingAction(IO::Path("Menu/Edit/Tools/Edge Tool")));
-  m_toolBar->addItem(existingAction(IO::Path("Menu/Edit/Tools/Face Tool")));
-  m_toolBar->addItem(existingAction(IO::Path("Menu/Edit/Tools/Rotate Tool")));
-  m_toolBar->addItem(existingAction(IO::Path("Menu/Edit/Tools/Scale Tool")));
-  m_toolBar->addItem(existingAction(IO::Path("Menu/Edit/Tools/Shear Tool")));
-=======
     existingAction(std::filesystem::path{"Controls/Map view/Deactivate current tool"}));
   m_toolBar->addItem(existingAction(std::filesystem::path{"Menu/Edit/Tools/Brush Tool"}));
+  m_toolBar->addItem(existingAction(std::filesystem::path("Menu/Edit/Tools/Primitive Brush Tool")));
   m_toolBar->addItem(existingAction(std::filesystem::path{"Menu/Edit/Tools/Clip Tool"}));
   m_toolBar->addItem(
     existingAction(std::filesystem::path{"Menu/Edit/Tools/Vertex Tool"}));
@@ -2075,7 +2052,6 @@
     existingAction(std::filesystem::path{"Menu/Edit/Tools/Rotate Tool"}));
   m_toolBar->addItem(existingAction(std::filesystem::path{"Menu/Edit/Tools/Scale Tool"}));
   m_toolBar->addItem(existingAction(std::filesystem::path{"Menu/Edit/Tools/Shear Tool"}));
->>>>>>> 5df119f0
   m_toolBar->addSeparator();
   m_toolBar->addItem(existingAction(std::filesystem::path{"Menu/Edit/Duplicate"}));
   m_toolBar->addItem(
