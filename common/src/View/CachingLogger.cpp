--- conflicted
+++ resolved
@@ -41,13 +41,8 @@
         void CachingLogger::doLog(const LogLevel level, const String& message) {
             doLog(level, QString::fromStdString(message));
         }
-<<<<<<< HEAD
-        
+
         void CachingLogger::doLog(const LogLevel level, const QString& message) {
-=======
-
-        void CachingLogger::doLog(const LogLevel level, const wxString& message) {
->>>>>>> 25625af4
             if (m_logger == nullptr) {
                 m_cachedMessages.push_back(Message(level, message));
             } else {
