/*
 Copyright (C) 2010-2017 Kristian Duske
 
 This file is part of TrenchBroom.
 
 TrenchBroom is free software: you can redistribute it and/or modify
 it under the terms of the GNU General Public License as published by
 the Free Software Foundation, either version 3 of the License, or
 (at your option) any later version.
 
 TrenchBroom is distributed in the hope that it will be useful,
 but WITHOUT ANY WARRANTY; without even the implied warranty of
 MERCHANTABILITY or FITNESS FOR A PARTICULAR PURPOSE.  See the
 GNU General Public License for more details.
 
 You should have received a copy of the GNU General Public License
 along with TrenchBroom. If not, see <http://www.gnu.org/licenses/>.
 */

#ifndef TrenchBroom_MapDocument
#define TrenchBroom_MapDocument

#include "Notifier.h"
#include "TrenchBroom.h"
#include "VecMath.h"
#include "Assets/AssetTypes.h"
#include "Assets/EntityDefinitionFileSpec.h"
#include "IO/Path.h"
#include "Model/EntityColor.h"
#include "Model/MapFacade.h"
#include "Model/MapFormat.h"
#include "Model/ModelTypes.h"
#include "Model/NodeCollection.h"
#include "Model/TexCoordSystem.h"
#include "View/CachingLogger.h"
#include "View/UndoableCommand.h"
#include "View/ViewTypes.h"

class Color;
namespace TrenchBroom {
    namespace Assets {
        class EntityDefinitionManager;
        class EntityModelManager;
        class TextureManager;
    }
    
    namespace Model {
        class BrushFaceAttributes;
        class ChangeBrushFaceAttributesRequest;
        class EditorContext;
        class Group;
        class PickResult;
        class PointFile;
    }
    
    namespace View {
        class Command;
        class Grid;
        class MapViewConfig;
        class Selection;
        class UndoableCommand;
        class ViewEffectsService;
        
        class MapDocument : public Model::MapFacade, public CachingLogger {
        public:
            static const BBox3 DefaultWorldBounds;
            static const String DefaultDocumentName;
        protected:
            BBox3 m_worldBounds;
            Model::GameSPtr m_game;
            Model::World* m_world;
            Model::Layer* m_currentLayer;
            Model::PointFile* m_pointFile;
            Model::EditorContext* m_editorContext;
            
            Assets::EntityDefinitionManager* m_entityDefinitionManager;
            Assets::EntityModelManager* m_entityModelManager;
            Assets::TextureManager* m_textureManager;
            
            MapViewConfig* m_mapViewConfig;
            Grid* m_grid;
            
            IO::Path m_path;
            size_t m_lastSaveModificationCount;
            size_t m_modificationCount;

            Model::NodeCollection m_partiallySelectedNodes;
            Model::NodeCollection m_selectedNodes;
            Model::BrushFaceList m_selectedBrushFaces;
            
            String m_currentTextureName;
            BBox3 m_lastSelectionBounds;
            mutable BBox3 m_selectionBounds;
            mutable bool m_selectionBoundsValid;
            
            ViewEffectsService* m_viewEffectsService;
        public: // notification
            Notifier1<Command::Ptr> commandDoNotifier;
            Notifier1<Command::Ptr> commandDoneNotifier;
            Notifier1<Command::Ptr> commandDoFailedNotifier;
            Notifier1<UndoableCommand::Ptr> commandUndoNotifier;
            Notifier1<UndoableCommand::Ptr> commandUndoneNotifier;
            Notifier1<UndoableCommand::Ptr> commandUndoFailedNotifier;
            
            Notifier1<MapDocument*> documentWillBeClearedNotifier;
            Notifier1<MapDocument*> documentWasClearedNotifier;
            Notifier1<MapDocument*> documentWasNewedNotifier;
            Notifier1<MapDocument*> documentWasLoadedNotifier;
            Notifier1<MapDocument*> documentWasSavedNotifier;
            Notifier0 documentModificationStateDidChangeNotifier;
            
            Notifier0 editorContextDidChangeNotifier;
            Notifier0 mapViewConfigDidChangeNotifier;
            Notifier1<const Model::Layer*> currentLayerDidChangeNotifier;
            Notifier1<const String&> currentTextureNameDidChangeNotifier;
            
            Notifier0 selectionWillChangeNotifier;
            Notifier1<const Selection&> selectionDidChangeNotifier;
            
            Notifier1<const Model::NodeList&> nodesWereAddedNotifier;
            Notifier1<const Model::NodeList&> nodesWillBeRemovedNotifier;
            Notifier1<const Model::NodeList&> nodesWereRemovedNotifier;
            Notifier1<const Model::NodeList&> nodesWillChangeNotifier;
            Notifier1<const Model::NodeList&> nodesDidChangeNotifier;
            
            Notifier1<const Model::NodeList&> nodeVisibilityDidChangeNotifier;
            Notifier1<const Model::NodeList&> nodeLockingDidChangeNotifier;
            
            Notifier1<Model::Group*> groupWasOpenedNotifier;
            Notifier1<Model::Group*> groupWasClosedNotifier;
            
            Notifier1<const Model::BrushFaceList&> brushFacesDidChangeNotifier;
            
            Notifier0 textureCollectionsDidChangeNotifier;
            Notifier0 entityDefinitionsDidChangeNotifier;
            Notifier0 modsDidChangeNotifier;
            
            Notifier0 pointFileWasLoadedNotifier;
            Notifier0 pointFileWasUnloadedNotifier;
        protected:
            MapDocument();
        public:
            virtual ~MapDocument();
        public: // accessors and such
            Model::GameSPtr game() const;
            const BBox3& worldBounds() const;
            Model::World* world() const;

            bool isGamePathPreference(const IO::Path& path) const;
            
            Model::Layer* currentLayer() const;
            void setCurrentLayer(Model::Layer* currentLayer);
            
            Model::Group* currentGroup() const;
            Model::Node* currentParent() const;
            
            Model::EditorContext& editorContext() const;
            
            Assets::EntityDefinitionManager& entityDefinitionManager();
            Assets::EntityModelManager& entityModelManager();
            Assets::TextureManager& textureManager();
            
            MapViewConfig& mapViewConfig() const;
            Grid& grid() const;
            
            Model::PointFile* pointFile() const;
            
            void setViewEffectsService(ViewEffectsService* viewEffectsService);
        public: // new, load, save document
            void newDocument(Model::MapFormat::Type mapFormat, const BBox3& worldBounds, Model::GameSPtr game);
            void loadDocument(Model::MapFormat::Type mapFormat, const BBox3& worldBounds, Model::GameSPtr game, const IO::Path& path);
            void saveDocument();
            void saveDocumentAs(const IO::Path& path);
            void saveDocumentTo(const IO::Path& path);
            void exportDocumentAs(Model::ExportFormat format, const IO::Path& path);
        private:
            void doSaveDocument(const IO::Path& path);
            void clearDocument();
        public: // copy and paste
            String serializeSelectedNodes();
            String serializeSelectedBrushFaces();
            
            PasteType paste(const String& str);
        private:
            bool pasteNodes(const Model::NodeList& nodes);
            bool pasteBrushFaces(const Model::BrushFaceList& faces);
        public: // point file management
            void loadPointFile(const IO::Path& path);
            bool isPointFileLoaded() const;
            void unloadPointFile();
        public: // selection
            bool hasSelection() const override;
            bool hasSelectedNodes() const override;
            bool hasSelectedBrushFaces() const override;

<<<<<<< HEAD
            const Model::AttributableNodeList allSelectedAttributableNodes() const;
            const Model::AttributableNodeList allAttributableNodes() const;
            const Model::NodeCollection& selectedNodes() const;
            const Model::BrushFaceList allSelectedBrushFaces() const;
            const Model::BrushFaceList& selectedBrushFaces() const;
=======
            const Model::AttributableNodeList allSelectedAttributableNodes() const override;
            const Model::NodeCollection& selectedNodes() const override;
            const Model::BrushFaceList allSelectedBrushFaces() const override;
            const Model::BrushFaceList& selectedBrushFaces() const override;
>>>>>>> 2c0391f3

            const BBox3& referenceBounds() const override;
            const BBox3& lastSelectionBounds() const override;
            const BBox3& selectionBounds() const override;
            const String& currentTextureName() const override;
            void setCurrentTextureName(const String& currentTextureName);
            
            void selectAllNodes() override;
            void selectSiblings() override;
            void selectTouching(bool del) override;
            void selectInside(bool del) override;
            void selectNodesWithFilePosition(const std::vector<size_t>& positions) override;
            void select(const Model::NodeList& nodes) override;
            void select(Model::Node* node) override;
            void select(const Model::BrushFaceList& faces) override;
            void select(Model::BrushFace* face) override;
            void convertToFaceSelection() override;
            
            void deselectAll() override;
            void deselect(Model::Node* node) override;
            void deselect(const Model::NodeList& nodes) override;
            void deselect(Model::BrushFace* face) override;
        protected:
            void updateLastSelectionBounds();
            void invalidateSelectionBounds();
        private:
            void validateSelectionBounds() const;
            void clearSelection();
        public: // adding, removing, reparenting, and duplicating nodes, declared in MapFacade interface
            void addNode(Model::Node* node, Model::Node* parent) override;
            void removeNode(Model::Node* node) override;

            Model::NodeList addNodes(const Model::ParentChildrenMap& nodes) override;
            Model::NodeList addNodes(const Model::NodeList& nodes, Model::Node* parent) override;
            
            void removeNodes(const Model::NodeList& nodes) override;
        private:
            Model::ParentChildrenMap collectRemovableParents(const Model::ParentChildrenMap& nodes) const;
            
            struct CompareByAncestry;
            Model::NodeList removeImplicitelyRemovedNodes(Model::NodeList nodes) const;
            
            void closeRemovedGroups(const Model::ParentChildrenMap& toRemove);
        public:
            bool reparentNodes(Model::Node* newParent, const Model::NodeList& children) override;
            bool reparentNodes(const Model::ParentChildrenMap& nodesToAdd) override;
        private:
            bool checkReparenting(const Model::ParentChildrenMap& nodesToAdd) const;
        public:
            bool deleteObjects() override;
            bool duplicateObjects() override;
        public: // group management
            Model::Group* groupSelection(const String& name);
        private:
            class MatchGroupableNodes;
            Model::NodeList collectGroupableNodes(const Model::NodeList& selectedNodes) const;
        public:
            void ungroupSelection();
            void renameGroups(const String& name);
            
            void openGroup(Model::Group* group);
            void closeGroup();
        public: // modifying transient node attributes, declared in MapFacade interface
            void isolate(const Model::NodeList& nodes);
            void hide(const Model::NodeList nodes) override; // Don't take the nodes by reference!
            void hideSelection();
            void show(const Model::NodeList& nodes) override;
            void showAll();
            void ensureVisible(const Model::NodeList& nodes);
            void resetVisibility(const Model::NodeList& nodes) override;
            
            void lock(const Model::NodeList& nodes) override;
            void unlock(const Model::NodeList& nodes) override;
            void resetLock(const Model::NodeList& nodes) override;
        public: // modifying objects, declared in MapFacade interface
            bool translateObjects(const Vec3& delta) override;
            bool rotateObjects(const Vec3& center, const Vec3& axis, FloatType angle) override;
            bool flipObjects(const Vec3& center, Math::Axis::Type axis) override;
        public:
            bool createBrush(const Vec3::List& points);
            bool csgConvexMerge();
            bool csgSubtract();
            bool csgIntersect();
        public:
            bool clipBrushes(const Vec3& p1, const Vec3& p2, const Vec3& p3);
        public: // modifying entity attributes, declared in MapFacade interface
            bool setAttribute(const Model::AttributeName& name, const Model::AttributeValue& value) override;
            bool renameAttribute(const Model::AttributeName& oldName, const Model::AttributeName& newName) override;
            bool removeAttribute(const Model::AttributeName& name) override;
            
            bool convertEntityColorRange(const Model::AttributeName& name, Assets::ColorRange::Type range) override;
            bool updateSpawnflag(const Model::AttributeName& name, const size_t flagIndex, const bool setFlag) override;
        public: // brush resizing, declared in MapFacade interface
            bool resizeBrushes(const Polygon3::List& faces, const Vec3& delta) override;
        public: // modifying face attributes, declared in MapFacade interface
            void setTexture(Assets::Texture* texture) override;
        private:
            bool hasTexture(const Model::BrushFaceList& faces, Assets::Texture* texture) const;
        public:
            bool setFaceAttributes(const Model::BrushFaceAttributes& attributes) override;
            bool setFaceAttributes(const Model::ChangeBrushFaceAttributesRequest& request) override;
            bool copyTexCoordSystemFromFace(const Model::TexCoordSystemSnapshot* coordSystemSnapshot, const Model::BrushFaceAttributes& attribs, const Plane3& sourceFacePlane);
            bool moveTextures(const Vec3f& cameraUp, const Vec3f& cameraRight, const Vec2f& delta) override;
            bool rotateTextures(float angle) override;
            bool shearTextures(const Vec2f& factors) override;
        public: // modifying vertices, declared in MapFacade interface
            void rebuildBrushGeometry(const Model::BrushList& brushes) override;
            
            bool snapVertices(size_t snapTo) override;
            bool findPlanePoints() override;
            
            MoveVerticesResult moveVertices(const Model::VertexToBrushesMap& vertices, const Vec3& delta) override;
            bool moveEdges(const Model::EdgeToBrushesMap& edges, const Vec3& delta) override;
            bool moveFaces(const Model::FaceToBrushesMap& faces, const Vec3& delta) override;
            
            bool addVertices(const Model::VertexToBrushesMap& vertices);
            bool removeVertices(const Model::VertexToBrushesMap& vertices);
            bool removeEdges(const Model::EdgeToBrushesMap& edges);
            bool removeFaces(const Model::FaceToBrushesMap& faces);
        private: // subclassing interface for certain operations which are available from this class, but can only be implemented in a subclass
            virtual void performRebuildBrushGeometry(const Model::BrushList& brushes) = 0;
        public: // debug commands
            void printVertices();
        public: // command processing
            bool canUndoLastCommand() const;
            bool canRedoNextCommand() const;
            const String& lastCommandName() const;
            const String& nextCommandName() const;
            void undoLastCommand();
            void redoNextCommand();
            bool repeatLastCommands();
            void clearRepeatableCommands();
        public: // transactions
            void beginTransaction(const String& name = "");
            void rollbackTransaction();
            void commitTransaction();
            void cancelTransaction();
        private:
            bool submit(Command::Ptr command);
            bool submitAndStore(UndoableCommand::Ptr command);
        private: // subclassing interface for command processing
            virtual bool doCanUndoLastCommand() const = 0;
            virtual bool doCanRedoNextCommand() const = 0;
            virtual const String& doGetLastCommandName() const = 0;
            virtual const String& doGetNextCommandName() const = 0;
            virtual void doUndoLastCommand() = 0;
            virtual void doRedoNextCommand() = 0;
            virtual bool doRepeatLastCommands() = 0;
            virtual void doClearRepeatableCommands() = 0;
            
            virtual void doBeginTransaction(const String& name) = 0;
            virtual void doEndTransaction() = 0;
            virtual void doRollbackTransaction() = 0;

            virtual bool doSubmit(Command::Ptr command) = 0;
            virtual bool doSubmitAndStore(UndoableCommand::Ptr command) = 0;
        public: // asset state management
            void commitPendingAssets();
        public: // picking
            void pick(const Ray3& pickRay, Model::PickResult& pickResult) const;
            Model::NodeList findNodesContaining(const Vec3& point) const;
        private: // world management
            void createWorld(Model::MapFormat::Type mapFormat, const BBox3& worldBounds, Model::GameSPtr game);
            void loadWorld(Model::MapFormat::Type mapFormat, const BBox3& worldBounds, Model::GameSPtr game, const IO::Path& path);
            void clearWorld();
            void initializeWorld(const BBox3& worldBounds);
        public: // asset management
            Assets::EntityDefinitionFileSpec entityDefinitionFile() const;
            Assets::EntityDefinitionFileSpec::List allEntityDefinitionFiles() const;
            void setEntityDefinitionFile(const Assets::EntityDefinitionFileSpec& spec);
            
            IO::Path::List enabledTextureCollections() const;
            IO::Path::List availableTextureCollections() const;
            void setEnabledTextureCollections(const IO::Path::List& paths);
        private:
            void loadAssets();
            void unloadAssets();
            
            void loadEntityDefinitions();
            void unloadEntityDefinitions();
            
            void loadEntityModels();
            void unloadEntityModels();
        protected:
            void loadTextures();
            void unloadTextures();
            void reloadTextures();
            
            void setEntityDefinitions();
            void setEntityDefinitions(const Model::NodeList& nodes);
            void unsetEntityDefinitions();
            void unsetEntityDefinitions(const Model::NodeList& nodes);
            void reloadEntityDefinitions();
            
            void clearEntityModels();

            void setTextures();
            void setTextures(const Model::NodeList& nodes);
            void setTextures(const Model::BrushFaceList& faces);
            
            void unsetTextures();
            void unsetTextures(const Model::NodeList& nodes);
        protected: // search paths and mods
            IO::Path::List externalSearchPaths() const;
            void updateGameSearchPaths();
        public:
            StringList mods() const override;
            void setMods(const StringList& mods) override;
            String defaultMod() const;
        private: // issue management
            void registerIssueGenerators();
        public:
            void setIssueHidden(Model::Issue* issue, bool hidden);
        private:
            virtual void doSetIssueHidden(Model::Issue* issue, bool hidden) = 0;
        public: // document path
            bool persistent() const;
            String filename() const;
            const IO::Path& path() const;
        private:
            void setPath(const IO::Path& path);
        public: // modification count
            bool modified() const;
            size_t modificationCount() const;
        private:
            void setLastSaveModificationCount();
            void clearModificationCount();
        private: // observers
            void bindObservers();
            void unbindObservers();
            void preferenceDidChange(const IO::Path& path);
            void commandDone(Command::Ptr command);
            void commandUndone(UndoableCommand::Ptr command);
        };

        class Transaction {
        private:
            MapDocument* m_document;
            bool m_cancelled;
        public:
            Transaction(MapDocumentWPtr document, const String& name = "");
            Transaction(MapDocumentSPtr document, const String& name = "");
            Transaction(MapDocument* document, const String& name = "");
            ~Transaction();
            
            void rollback();
            void cancel();
        private:
            void begin(const String& name);
            void commit();
        };
    }
}

#endif /* defined(TrenchBroom_MapDocument) */<|MERGE_RESOLUTION|>--- conflicted
+++ resolved
@@ -193,18 +193,11 @@
             bool hasSelectedNodes() const override;
             bool hasSelectedBrushFaces() const override;
 
-<<<<<<< HEAD
-            const Model::AttributableNodeList allSelectedAttributableNodes() const;
+            const Model::AttributableNodeList allSelectedAttributableNodes() const override;
             const Model::AttributableNodeList allAttributableNodes() const;
-            const Model::NodeCollection& selectedNodes() const;
-            const Model::BrushFaceList allSelectedBrushFaces() const;
-            const Model::BrushFaceList& selectedBrushFaces() const;
-=======
-            const Model::AttributableNodeList allSelectedAttributableNodes() const override;
             const Model::NodeCollection& selectedNodes() const override;
             const Model::BrushFaceList allSelectedBrushFaces() const override;
             const Model::BrushFaceList& selectedBrushFaces() const override;
->>>>>>> 2c0391f3
 
             const BBox3& referenceBounds() const override;
             const BBox3& lastSelectionBounds() const override;
