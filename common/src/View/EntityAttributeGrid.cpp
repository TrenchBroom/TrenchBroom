/*
 Copyright (C) 2010-2017 Kristian Duske

 This file is part of TrenchBroom.

 TrenchBroom is free software: you can redistribute it and/or modify
 it under the terms of the GNU General Public License as published by
 the Free Software Foundation, either version 3 of the License, or
 (at your option) any later version.

 TrenchBroom is distributed in the hope that it will be useful,
 but WITHOUT ANY WARRANTY; without even the implied warranty of
 MERCHANTABILITY or FITNESS FOR A PARTICULAR PURPOSE.  See the
 GNU General Public License for more details.

 You should have received a copy of the GNU General Public License
 along with TrenchBroom. If not, see <http://www.gnu.org/licenses/>.
 */

#include "EntityAttributeGrid.h"

#include "Model/EntityAttributes.h"
#include "Model/Object.h"
#include "View/BorderLine.h"
#include "View/EntityAttributeGridTable.h"
#include "View/ViewConstants.h"
#include "View/MapDocument.h"
#include "View/wxUtils.h"

#include <QHeaderView>
#include <QTableView>
#include <QHBoxLayout>
#include <QVBoxLayout>
#include <QCheckBox>
#include <QAbstractButton>
#include <QShortcut>
#include <QKeySequence>
#include <QDebug>
#include <QTextEdit>
#include <QKeyEvent>

namespace TrenchBroom {
    namespace View {
        EntityAttributeGrid::EntityAttributeGrid(QWidget* parent, MapDocumentWPtr document) :
        QWidget(parent),
        m_document(document),
        m_ignoreSelection(false) {
            createGui(document);
            createShortcuts();
            updateShortcuts();
            bindObservers();
        }

        EntityAttributeGrid::~EntityAttributeGrid() {
            unbindObservers();
        }
<<<<<<< HEAD
        
        void EntityAttributeGrid::addAttribute() {
            qDebug("FIXME: addAttribute");
//            m_grid->InsertRows(m_table->GetNumberAttributeRows());
//            m_grid->SetFocus();
//            const int row = m_table->GetNumberAttributeRows() - 1;
//            m_grid->SelectRow(row);
//            m_grid->GoToCell(row, 0);
//            m_grid->ShowCellEditControl();
=======

        void EntityAttributeGrid::OnAttributeGridSize(wxSizeEvent& event) {
            if (IsBeingDeleted()) return;

            m_grid->SetColSize(0, 100);
            const int colSize = std::max(1, m_grid->GetClientSize().x - m_grid->GetColSize(0));
            m_grid->SetColSize(1, colSize);
            event.Skip();
        }

        void EntityAttributeGrid::OnAttributeGridSelectCell(wxGridEvent& event) {
            if (IsBeingDeleted()) return;
            fireSelectionEvent(event.GetRow(), event.GetCol());
        }

        void EntityAttributeGrid::tabNavigate(int row, int col, bool forward) {
            if (IsBeingDeleted()) return;

            if (!forward) {
                if (col > 0)
                    moveCursorTo(row, col - 1);
                else if (row > 0)
                    moveCursorTo(row - 1, m_grid->GetNumberCols() - 1);
            } else {
                if (col < m_grid->GetNumberCols() - 1)
                    moveCursorTo(row, col + 1);
                else if (row < m_grid->GetNumberRows() - 1)
                    moveCursorTo(row + 1, 0);
            }
        }

        void EntityAttributeGrid::setLastSelectedNameAndColumn(const Model::AttributeName& name, const int col) {
            if (IsBeingDeleted()) return;

            m_lastSelectedName = name;
            m_lastSelectedCol = col;
        }

        void EntityAttributeGrid::OnAttributeGridTab(wxGridEvent& event) {
            tabNavigate(event.GetRow(), event.GetCol(), !event.ShiftDown());
        }

        void EntityAttributeGrid::moveCursorTo(const int row, const int col) {
            {
                const TemporarilySetBool ignoreSelection(m_ignoreSelection);
                m_grid->GoToCell(row, col);
                m_grid->SelectRow(row);
            }
            fireSelectionEvent(row, col);
        }

        void EntityAttributeGrid::fireSelectionEvent(const int row, const int col) {
            if (!m_ignoreSelection) {
                const Model::AttributeName name = m_table->attributeName(row);
                m_lastSelectedName = name;
                m_lastSelectedCol = col;

                EntityAttributeSelectedCommand command;
                command.setName(name);
                command.SetEventObject(this);
                command.SetId(GetId());
                ProcessEvent(command);
            }
        }
>>>>>>> 25625af4


<<<<<<< HEAD
=======
            if (isInsertRowShortcut(event)) {
                addAttribute();
            } else if (isRemoveRowShortcut(event)) {
                if (canRemoveSelectedAttributes())
                    removeSelectedAttributes();
            } else if (isOpenCellEditorShortcut(event)) {
                if (m_grid->CanEnableCellControl())
                    m_grid->EnableCellEditControl();
            } else {
                event.Skip();
            }
        }

        void EntityAttributeGrid::OnAttributeGridKeyUp(wxKeyEvent& event) {
            if (IsBeingDeleted()) return;
>>>>>>> 25625af4

            m_grid->setFocus();
            MapDocumentSPtr document = lock(m_document);

            document->setAttribute("new attribute", "");
        }
<<<<<<< HEAD
        
        void EntityAttributeGrid::removeSelectedAttributes() {
            qDebug("FIXME: removeSelectedAttributes");

            QItemSelectionModel *s = m_grid->selectionModel();
            if (!s->hasSelection()) {
                return;
            }
            // FIXME: support more than 1 row
            // FIXME: current vs selected
            QModelIndex current = s->currentIndex();
            if (!current.isValid()) {
                return;
            }

            const AttributeRow* temp = m_table->dataForModelIndex(current);
            String name = temp->name();
=======

        bool EntityAttributeGrid::isRemoveRowShortcut(const wxKeyEvent& event) const {
            return (event.GetKeyCode() == WXK_DELETE || event.GetKeyCode() == WXK_BACK) && !m_grid->IsCellEditControlShown();
        }

        bool EntityAttributeGrid::isOpenCellEditorShortcut(const wxKeyEvent& event) const {
            return event.GetKeyCode() == WXK_RETURN && !event.HasAnyModifiers() && !m_grid->IsCellEditControlShown();
        }

        void EntityAttributeGrid::OnAttributeGridMouseMove(wxMouseEvent& event) {
            if (IsBeingDeleted()) return;

            int logicalX, logicalY;
            m_grid->CalcUnscrolledPosition(event.GetX(), event.GetY(), &logicalX, &logicalY);

            const wxGridCellCoords currentCell = m_grid->XYToCell(logicalX, logicalY);
            if (m_lastHoveredCell != currentCell) {
                const String tooltip = m_table->tooltip(currentCell);
                m_grid->SetToolTip(tooltip);
                m_lastHoveredCell = currentCell;
            }
            event.Skip();
        }

        void EntityAttributeGrid::OnUpdateAttributeView(wxUpdateUIEvent& event) {
            if (IsBeingDeleted()) return;
>>>>>>> 25625af4

            MapDocumentSPtr document = lock(m_document);

            // FIXME: transaction
            document->removeAttribute(name);


<<<<<<< HEAD
//            assert(canRemoveSelectedAttributes());
//
//            const auto selectedRows = selectedRowsAndCursorRow();
//
//            StringList attributes;
//            for (const int row : selectedRows) {
//                attributes.push_back(m_table->attributeName(row));
//            }
//
//            for (const String& key : attributes) {
//                removeAttribute(key);
//            }
=======
        void EntityAttributeGrid::OnRemovePropertiesButton(wxCommandEvent& event) {
            if (IsBeingDeleted()) return;

            removeSelectedAttributes();
        }

        void EntityAttributeGrid::addAttribute() {
            m_grid->InsertRows(m_table->GetNumberAttributeRows());
            m_grid->SetFocus();
            const int row = m_table->GetNumberAttributeRows() - 1;
            m_grid->SelectRow(row);
            m_grid->GoToCell(row, 0);
            m_grid->ShowCellEditControl();
        }

        void EntityAttributeGrid::removeSelectedAttributes() {
            assert(canRemoveSelectedAttributes());

            const auto selectedRows = selectedRowsAndCursorRow();

            StringList attributes;
            for (const int row : selectedRows) {
                attributes.push_back(m_table->attributeName(row));
            }

            for (const String& key : attributes) {
                removeAttribute(key);
            }
>>>>>>> 25625af4
        }

        /**
         * Removes an attribute, and clear the current selection.
         *
         * If this attribute is still in the table after removing, sets the grid cursor on the new row
         */
        void EntityAttributeGrid::removeAttribute(const String& key) {
<<<<<<< HEAD
            qDebug() << "removeAttribute " << QString::fromStdString(key);
=======
            const int row = m_table->rowForName(key);
            if (row == -1)
                return;

            m_grid->DeleteRows(row, 1);
            m_grid->ClearSelection();

            const int newRow = m_table->rowForName(key);
            if (newRow != -1) {
                m_grid->SetGridCursor(newRow, m_grid->GetGridCursorCol());
            }
        }
>>>>>>> 25625af4


<<<<<<< HEAD
=======
            m_table->setShowDefaultRows(event.IsChecked());
        }

        void EntityAttributeGrid::OnUpdateAddAttributeButton(wxUpdateUIEvent& event) {
            if (IsBeingDeleted()) return;

            MapDocumentSPtr document = lock(m_document);
            event.Enable(!document->allSelectedAttributableNodes().empty());
        }

        void EntityAttributeGrid::OnUpdateRemovePropertiesButton(wxUpdateUIEvent& event) {
            if (IsBeingDeleted()) return;

            event.Enable(canRemoveSelectedAttributes());
        }
>>>>>>> 25625af4


//            const int row = m_table->rowForName(key);
//            if (row == -1)
//                return;
//
//            m_grid->DeleteRows(row, 1);
//            m_grid->ClearSelection();
//
//            const int newRow = m_table->rowForName(key);
//            if (newRow != -1) {
//                m_grid->SetGridCursor(newRow, m_grid->GetGridCursorCol());
//            }
        }

        bool EntityAttributeGrid::canRemoveSelectedAttributes() const {
            return true;

            const auto rows = selectedRowsAndCursorRow();
            if (rows.empty())
                return false;

            for (const int row : rows) {
//                if (!m_table->canRemove(row))
//                    return false;
            }
            return true;
        }

        std::set<int> EntityAttributeGrid::selectedRowsAndCursorRow() const {
            std::set<int> result;

<<<<<<< HEAD
            // FIXME:
//            if (m_grid->GetGridCursorCol() != -1
//                && m_grid->GetGridCursorRow() != -1) {
//                result.insert(m_grid->GetGridCursorRow());
//            }
//
//            for (const int row : m_grid->GetSelectedRows()) {
//                result.insert(row);
//            }
=======
            if (m_grid->GetGridCursorCol() != -1
                && m_grid->GetGridCursorRow() != -1) {
                result.insert(m_grid->GetGridCursorRow());
            }

            for (const int row : m_grid->GetSelectedRows()) {
                result.insert(row);
            }
>>>>>>> 25625af4
            return result;
        }

#if 0
        /**
         * Subclass of wxGridCellTextEditor for setting up autocompletion
         */
        class EntityAttributeCellEditor : public wxGridCellTextEditor
        {
        private:
            EntityAttributeGrid* m_grid;
            EntityAttributeGridTable* m_table;
            int m_row, m_col;
            bool m_forceChange;
            String m_forceChangeAttribute;

        public:
            EntityAttributeCellEditor(EntityAttributeGrid* grid, EntityAttributeGridTable* table)
            : m_grid(grid),
            m_table(table),
            m_row(-1),
            m_col(-1),
            m_forceChange(false),
            m_forceChangeAttribute("") {}

        private:
            void OnCharHook(wxKeyEvent& event) {
                if (event.GetKeyCode() == WXK_TAB) {
                    // HACK: Consume tab key and use it for cell navigation.
                    // Otherwise, wxTextCtrl::AutoComplete uses it for cycling between completions (on Windows)

                    // First, close the cell editor
                    m_grid->gridWindow()->DisableCellEditControl();

                    // Closing the editor might reorder the cells (#2094), so m_row/m_col are no longer valid.
                    // Ask the wxGrid for the cursor row/column.
                    m_grid->tabNavigate(m_grid->gridWindow()->GetGridCursorRow(), m_grid->gridWindow()->GetGridCursorCol(), !event.ShiftDown());
                } else if (event.GetKeyCode() == WXK_RETURN && m_col == 1) {
                    // HACK: (#1976) Make the next call to EndEdit return true unconditionally
                    // so it's possible to press enter to apply a value to all entites in a selection
                    // even though the grid editor hasn't changed.

                    const TemporarilySetBool forceChange{m_forceChange};
                    const TemporarilySetAny<String> forceChangeAttribute{m_forceChangeAttribute, m_table->attributeName(m_row)};

                    m_grid->gridWindow()->SaveEditControlValue();
                    m_grid->gridWindow()->HideCellEditControl();
                } else {
                    event.Skip();
                }
            }

        public:
            void BeginEdit(int row, int col, wxGrid* grid) override {
                wxGridCellTextEditor::BeginEdit(row, col, grid);
                assert(grid == m_grid->gridWindow());

                m_row = row;
                m_col = col;

                wxTextCtrl *textCtrl = Text();
                ensure(textCtrl != nullptr, "wxGridCellTextEditor::Create should have created control");

                const QStringList completions = m_table->getCompletions(row, col);
                textCtrl->AutoComplete(completions);

                textCtrl->Bind(wxEVT_CHAR_HOOK, &EntityAttributeCellEditor::OnCharHook, this);
            }
<<<<<<< HEAD
            
            bool EndEdit(int row, int col, const wxGrid* grid, const QString& oldval, QString *newval) override {
=======

            bool EndEdit(int row, int col, const wxGrid* grid, const wxString& oldval, wxString *newval) override {
>>>>>>> 25625af4
                assert(grid == m_grid->gridWindow());

                wxTextCtrl *textCtrl = Text();
                ensure(textCtrl != nullptr, "wxGridCellTextEditor::Create should have created control");

                textCtrl->Unbind(wxEVT_CHAR_HOOK, &EntityAttributeCellEditor::OnCharHook, this);

                const bool superclassDidChange = wxGridCellTextEditor::EndEdit(row, col, grid, oldval, newval);

                const String changedAttribute = m_table->attributeName(row);

                if (m_forceChange
                    && col == 1
                    && m_forceChangeAttribute == changedAttribute) {
                    return true;
                } else {
                    return superclassDidChange;
                }
            }

            void ApplyEdit(int row, int col, wxGrid* grid) override {
                if (col == 0) {
                    // Hack to preserve selection when renaming a key (#2094)
                    const auto newName = GetValue().ToStdString();
                    m_grid->setLastSelectedNameAndColumn(newName, col);
                }
                wxGridCellTextEditor::ApplyEdit(row, col, grid);
            }
        };
<<<<<<< HEAD
#endif

        class MyTable : public QTableView {
        protected:
            bool event(QEvent *event) override {
                if (event->type() == QEvent::ShortcutOverride) {
                    QKeyEvent* keyEvent = static_cast<QKeyEvent*>(event);

                    if (keyEvent->key() < Qt::Key_Escape &&
                        (keyEvent->modifiers() == Qt::NoModifier || keyEvent->modifiers() == Qt::KeypadModifier)) {
                        qDebug("overriding shortcut key %d\n", keyEvent->key());
                        event->setAccepted(true);
                        return true;
                    } else {
                        qDebug("not overriding shortcut key %d\n", keyEvent->key());
                    }

                }
                return QTableView::event(event);
            }

            void keyPressEvent(QKeyEvent* event) override {
                // Set up Qt::Key_Return to open the editor. Doing this binding via a QShortcut makes it so you can't close
                // an open editor, so do it this way.
                if (event->key() == Qt::Key_Return
                    && (event->modifiers() == Qt::NoModifier || event->modifiers() == Qt::KeypadModifier)
                    && state() != QAbstractItemView::EditingState) {

                    // open the editor
                    qDebug("opening editor...");
                    edit(currentIndex());
                } else {
                    QTableView::keyPressEvent(event);
                }
            }

            /**
             * The decorations (padlock icon for locked cells) goes on the right of the text
             */
            QStyleOptionViewItem viewOptions() const override {
                QStyleOptionViewItem options = QTableView::viewOptions();
                options.decorationPosition = QStyleOptionViewItem::Right;
                return options;
            }
        };

        void EntityAttributeGrid::createGui(MapDocumentWPtr document) {
            m_table = new EntityAttributeGridTable(document, this);
            
            m_grid = new MyTable();
            m_grid->setModel(m_table);
            m_grid->verticalHeader()->setVisible(false);
            m_grid->horizontalHeader()->setSectionResizeMode(0, QHeaderView::ResizeToContents);
            m_grid->horizontalHeader()->setSectionResizeMode(1, QHeaderView::Stretch);
            m_grid->horizontalHeader()->setSectionsClickable(false);
            m_grid->setSelectionBehavior(QAbstractItemView::SelectItems);
=======

        void EntityAttributeGrid::createGui(MapDocumentWPtr document) {
            m_table = new EntityAttributeGridTable(document);

            m_grid = new wxGrid(this, wxID_ANY, wxDefaultPosition, wxDefaultSize, wxBORDER_NONE);
            m_grid->SetTable(m_table, true, wxGrid::wxGridSelectRows);
            // m_grid->SetUseNativeColLabels();
            // m_grid->UseNativeColHeader();
            m_grid->SetColLabelSize(18);
            m_grid->SetDefaultCellBackgroundColour(wxSystemSettings::GetColour(wxSYS_COLOUR_LISTBOX));
            m_grid->HideRowLabels();

            wxGridCellTextEditor* editor = new EntityAttributeCellEditor(this, m_table);
            m_grid->SetDefaultEditor(editor);

            m_grid->DisableColResize(0);
            m_grid->DisableColResize(1);
            m_grid->DisableDragColMove();
            m_grid->DisableDragCell();
            m_grid->DisableDragColSize();
            m_grid->DisableDragGridSize();
            m_grid->DisableDragRowSize();

            m_grid->Bind(wxEVT_SIZE, &EntityAttributeGrid::OnAttributeGridSize, this);
            m_grid->Bind(wxEVT_GRID_SELECT_CELL, &EntityAttributeGrid::OnAttributeGridSelectCell, this);
            m_grid->Bind(wxEVT_GRID_TABBING, &EntityAttributeGrid::OnAttributeGridTab, this);
            m_grid->Bind(wxEVT_KEY_DOWN, &EntityAttributeGrid::OnAttributeGridKeyDown, this);
            m_grid->Bind(wxEVT_KEY_UP, &EntityAttributeGrid::OnAttributeGridKeyUp, this);
            m_grid->GetGridWindow()->Bind(wxEVT_MOTION, &EntityAttributeGrid::OnAttributeGridMouseMove, this);
            m_grid->Bind(wxEVT_UPDATE_UI, &EntityAttributeGrid::OnUpdateAttributeView, this);

            wxWindow* addAttributeButton = createBitmapButton(this, "Add.png", "Add a new property");
            wxWindow* removePropertiesButton = createBitmapButton(this, "Remove.png", "Remove the selected properties");
>>>>>>> 25625af4


<<<<<<< HEAD

//            m_grid->Bind(wxEVT_GRID_SELECT_CELL, &EntityAttributeGrid::OnAttributeGridSelectCell, this);

            m_addAttributeButton = createBitmapButton(this, "Add.png", tr("Add a new property"));
            connect(m_addAttributeButton, &QAbstractButton::clicked, this, [=](bool checked){
                addAttribute();
            });

            m_removePropertiesButton = createBitmapButton(this, "Remove.png", tr("Remove the selected properties"));
            connect(m_removePropertiesButton, &QAbstractButton::clicked, this, [=](bool checked){
                removeSelectedAttributes();
            });

            m_showDefaultPropertiesCheckBox = new QCheckBox(tr("Show default properties"));
            connect(m_showDefaultPropertiesCheckBox, &QCheckBox::stateChanged, this, [=](int state){
                //m_table->setShowDefaultRows(state == Qt::Checked);
            });

            connect(m_grid->selectionModel(), &QItemSelectionModel::currentChanged, this, [=](const QModelIndex& current, const QModelIndex& previous){
                emit selectedRow();
            });

            // Shortcuts

            auto* buttonSizer = new QHBoxLayout();
            buttonSizer->addWidget(m_addAttributeButton, 0, Qt::AlignVCenter);
            buttonSizer->addWidget(m_removePropertiesButton, 0, Qt::AlignVCenter);
            buttonSizer->addSpacing(LayoutConstants::WideHMargin);
            buttonSizer->addWidget(m_showDefaultPropertiesCheckBox, 0, Qt::AlignVCenter);
            buttonSizer->addStretch(1);
            
            auto* sizer = new QVBoxLayout();
            sizer->setContentsMargins(0, 0, 0, 0);
            sizer->addWidget(m_grid, 1);
            sizer->addWidget(new BorderLine(nullptr, BorderLine::Direction_Horizontal), 0);
            sizer->addLayout(buttonSizer, 0);
            setLayout(sizer);

            printf("et: %d\n", m_grid->editTriggers());

            //m_grid->setEditTriggers(QAbstractItemView::SelectedClicked | QAbstractItemView::AnyKeyPressed);
        }

        void EntityAttributeGrid::createShortcuts() {
            m_insertRowShortcut = new QShortcut(QKeySequence("Ctrl-Return"), this);
            m_insertRowShortcut->setContext(Qt::WidgetWithChildrenShortcut);
            connect(m_insertRowShortcut, &QShortcut::activated, this, [=](){
                addAttribute();
            });

            m_removeRowShortcut = new QShortcut(QKeySequence("Delete"), this);
            m_removeRowShortcut->setContext(Qt::WidgetWithChildrenShortcut);
            connect(m_removeRowShortcut, &QShortcut::activated, this, [=](){
                removeSelectedAttributes();
            });

            m_removeRowAlternateShortcut = new QShortcut(QKeySequence("Backspace"), this);
            m_removeRowAlternateShortcut->setContext(Qt::WidgetWithChildrenShortcut);
            connect(m_removeRowAlternateShortcut, &QShortcut::activated, this, [=](){
                removeSelectedAttributes();
            });

//            m_openCellEditorShortcut = new QShortcut(QKeySequence(Qt::Key_Return), m_grid);// "Enter"), this);
//            //m_openCellEditorShortcut->setContext(Qt::WidgetWithChildrenShortcut);
//            connect(m_openCellEditorShortcut, &QShortcut::activated, this, [=](){
//                bool open = m_grid->isPersistentEditorOpen(m_grid->currentIndex());
//
//
//                qDebug("enter activated unambiguously, open? %d", (int)open);
//                if (!open) {
//                    m_grid->edit(m_grid->currentIndex());
//                }
//            });

//            connect(m_openCellEditorShortcut, &QShortcut::activatedAmbiguously, this, [=](){
//                qDebug("enter activated ambiguously");
//                m_grid->edit(m_grid->currentIndex());
//            });
       }

       void EntityAttributeGrid::updateShortcuts() {
           m_insertRowShortcut->setEnabled(true);
           m_removeRowShortcut->setEnabled(canRemoveSelectedAttributes());
           m_removeRowAlternateShortcut->setEnabled(canRemoveSelectedAttributes());
           // FIXME:
           //m_openCellEditorShortcut->setEnabled(m_grid->CanEnableCellControl() && !m_grid->IsCellEditControlShown());
        }

=======
            wxCheckBox* showDefaultPropertiesCheckBox = new wxCheckBox(this, wxID_ANY, "Show default properties");
            showDefaultPropertiesCheckBox->Bind(wxEVT_CHECKBOX, &EntityAttributeGrid::OnShowDefaultPropertiesCheckBox, this);
            showDefaultPropertiesCheckBox->Bind(wxEVT_UPDATE_UI, &EntityAttributeGrid::OnUpdateShowDefaultPropertiesCheckBox, this);

            wxSizer* buttonSizer = new wxBoxSizer(wxHORIZONTAL);
            buttonSizer->Add(addAttributeButton, 0, wxALIGN_CENTER_VERTICAL | wxTOP | wxBOTTOM, LayoutConstants::NarrowVMargin);
            buttonSizer->Add(removePropertiesButton, 0, wxALIGN_CENTER_VERTICAL | wxTOP | wxBOTTOM, LayoutConstants::NarrowVMargin);
            buttonSizer->AddSpacer(LayoutConstants::WideHMargin);
            buttonSizer->Add(showDefaultPropertiesCheckBox, 0, wxALIGN_CENTER_VERTICAL | wxTOP | wxBOTTOM, LayoutConstants::NarrowVMargin);
            buttonSizer->AddStretchSpacer();

            wxSizer* sizer = new wxBoxSizer(wxVERTICAL);
            sizer->Add(m_grid, 1, wxEXPAND);
            sizer->Add(new BorderLine(this, BorderLine::Direction_Horizontal), 0, wxEXPAND);
            sizer->Add(buttonSizer, 0, wxEXPAND);
            SetSizer(sizer);
        }

>>>>>>> 25625af4
        void EntityAttributeGrid::bindObservers() {
            MapDocumentSPtr document = lock(m_document);
            document->documentWasNewedNotifier.addObserver(this, &EntityAttributeGrid::documentWasNewed);
            document->documentWasLoadedNotifier.addObserver(this, &EntityAttributeGrid::documentWasLoaded);
            document->nodesDidChangeNotifier.addObserver(this, &EntityAttributeGrid::nodesDidChange);
            document->selectionWillChangeNotifier.addObserver(this, &EntityAttributeGrid::selectionWillChange);
            document->selectionDidChangeNotifier.addObserver(this, &EntityAttributeGrid::selectionDidChange);
        }

        void EntityAttributeGrid::unbindObservers() {
            if (!expired(m_document)) {
                MapDocumentSPtr document = lock(m_document);
                document->documentWasNewedNotifier.removeObserver(this, &EntityAttributeGrid::documentWasNewed);
                document->documentWasLoadedNotifier.removeObserver(this, &EntityAttributeGrid::documentWasLoaded);
                document->nodesDidChangeNotifier.removeObserver(this, &EntityAttributeGrid::nodesDidChange);
                document->selectionWillChangeNotifier.removeObserver(this, &EntityAttributeGrid::selectionWillChange);
                document->selectionDidChangeNotifier.removeObserver(this, &EntityAttributeGrid::selectionDidChange);
            }
        }

        void EntityAttributeGrid::documentWasNewed(MapDocument* document) {
            updateControls();
        }

        void EntityAttributeGrid::documentWasLoaded(MapDocument* document) {
            updateControls();
        }

        void EntityAttributeGrid::nodesDidChange(const Model::NodeList& nodes) {
            updateControls();
        }

        void EntityAttributeGrid::selectionWillChange() {
            // FIXME: Needed?
//            m_grid->SaveEditControlValue();
//            m_grid->HideCellEditControl();
        }

        void EntityAttributeGrid::selectionDidChange(const Selection& selection) {
            const TemporarilySetBool ignoreSelection(m_ignoreSelection);
            updateControls();
        }

        void EntityAttributeGrid::updateControls() {
<<<<<<< HEAD
            // When you change the selected entity in the map, there's a brief intermediate state where worldspawn
            // is selected. If we call this directly, it'll cause the table to be rebuilt based on that intermediate
            // state. Everything is fine except you lose the selected row in the table, unless it's a key
            // name that exists in worldspawn. To avoid that problem, make a delayed call to update the table.
            QMetaObject::invokeMethod(m_table, "updateFromMapDocument", Qt::QueuedConnection);

            // Update buttons/checkboxes
            MapDocumentSPtr document = lock(m_document);
            m_grid->setEnabled(!document->allSelectedAttributableNodes().empty());
            m_addAttributeButton->setEnabled(!document->allSelectedAttributableNodes().empty());
            m_removePropertiesButton->setEnabled(canRemoveSelectedAttributes());
            //m_showDefaultPropertiesCheckBox->setChecked(m_table->showDefaultRows());

            // Update shortcuts
            updateShortcuts();
=======
            wxGridUpdateLocker lockGrid(m_grid);
            m_table->update();

            int row = m_table->rowForName(m_lastSelectedName);
            if (row >= m_table->GetNumberRows())
                row = m_table->GetNumberRows() - 1;
            if (row == -1 && m_table->GetNumberRows() > 0)
                row = 0;

            if (row != -1) {
                // 1981: Ensure that we make a cell visible only if it is completely invisible.
                // The goal is to block the grid from redrawing itself every time this function
                // is called.
                if (!m_grid->IsVisible(row, m_lastSelectedCol, false)) {
                    m_grid->MakeCellVisible(row, m_lastSelectedCol);
                }
                if (m_grid->GetGridCursorRow() != row || m_grid->GetGridCursorCol() != m_lastSelectedCol) {
                    m_grid->SetGridCursor(row, m_lastSelectedCol);
                }
                if (!m_grid->IsInSelection(row, m_lastSelectedCol)) {
                    m_grid->SelectRow(row);
                }
            } else {
                fireSelectionEvent(row, m_lastSelectedCol);
            }
        }

        wxGrid* EntityAttributeGrid::gridWindow() const {
            return m_grid;
>>>>>>> 25625af4
        }

        Model::AttributeName EntityAttributeGrid::selectedRowName() const {
            QModelIndex current = m_grid->currentIndex();
            const AttributeRow* rowModel = m_table->dataForModelIndex(current);
            if (rowModel == nullptr) {
                return "";
            }

            return rowModel->name();
        }
    }
}<|MERGE_RESOLUTION|>--- conflicted
+++ resolved
@@ -54,8 +54,7 @@
         EntityAttributeGrid::~EntityAttributeGrid() {
             unbindObservers();
         }
-<<<<<<< HEAD
-        
+
         void EntityAttributeGrid::addAttribute() {
             qDebug("FIXME: addAttribute");
 //            m_grid->InsertRows(m_table->GetNumberAttributeRows());
@@ -64,100 +63,15 @@
 //            m_grid->SelectRow(row);
 //            m_grid->GoToCell(row, 0);
 //            m_grid->ShowCellEditControl();
-=======
-
-        void EntityAttributeGrid::OnAttributeGridSize(wxSizeEvent& event) {
-            if (IsBeingDeleted()) return;
-
-            m_grid->SetColSize(0, 100);
-            const int colSize = std::max(1, m_grid->GetClientSize().x - m_grid->GetColSize(0));
-            m_grid->SetColSize(1, colSize);
-            event.Skip();
-        }
-
-        void EntityAttributeGrid::OnAttributeGridSelectCell(wxGridEvent& event) {
-            if (IsBeingDeleted()) return;
-            fireSelectionEvent(event.GetRow(), event.GetCol());
-        }
-
-        void EntityAttributeGrid::tabNavigate(int row, int col, bool forward) {
-            if (IsBeingDeleted()) return;
-
-            if (!forward) {
-                if (col > 0)
-                    moveCursorTo(row, col - 1);
-                else if (row > 0)
-                    moveCursorTo(row - 1, m_grid->GetNumberCols() - 1);
-            } else {
-                if (col < m_grid->GetNumberCols() - 1)
-                    moveCursorTo(row, col + 1);
-                else if (row < m_grid->GetNumberRows() - 1)
-                    moveCursorTo(row + 1, 0);
-            }
-        }
-
-        void EntityAttributeGrid::setLastSelectedNameAndColumn(const Model::AttributeName& name, const int col) {
-            if (IsBeingDeleted()) return;
-
-            m_lastSelectedName = name;
-            m_lastSelectedCol = col;
-        }
-
-        void EntityAttributeGrid::OnAttributeGridTab(wxGridEvent& event) {
-            tabNavigate(event.GetRow(), event.GetCol(), !event.ShiftDown());
-        }
-
-        void EntityAttributeGrid::moveCursorTo(const int row, const int col) {
-            {
-                const TemporarilySetBool ignoreSelection(m_ignoreSelection);
-                m_grid->GoToCell(row, col);
-                m_grid->SelectRow(row);
-            }
-            fireSelectionEvent(row, col);
-        }
-
-        void EntityAttributeGrid::fireSelectionEvent(const int row, const int col) {
-            if (!m_ignoreSelection) {
-                const Model::AttributeName name = m_table->attributeName(row);
-                m_lastSelectedName = name;
-                m_lastSelectedCol = col;
-
-                EntityAttributeSelectedCommand command;
-                command.setName(name);
-                command.SetEventObject(this);
-                command.SetId(GetId());
-                ProcessEvent(command);
-            }
-        }
->>>>>>> 25625af4
-
-
-<<<<<<< HEAD
-=======
-            if (isInsertRowShortcut(event)) {
-                addAttribute();
-            } else if (isRemoveRowShortcut(event)) {
-                if (canRemoveSelectedAttributes())
-                    removeSelectedAttributes();
-            } else if (isOpenCellEditorShortcut(event)) {
-                if (m_grid->CanEnableCellControl())
-                    m_grid->EnableCellEditControl();
-            } else {
-                event.Skip();
-            }
-        }
-
-        void EntityAttributeGrid::OnAttributeGridKeyUp(wxKeyEvent& event) {
-            if (IsBeingDeleted()) return;
->>>>>>> 25625af4
+
+
 
             m_grid->setFocus();
             MapDocumentSPtr document = lock(m_document);
 
             document->setAttribute("new attribute", "");
         }
-<<<<<<< HEAD
-        
+
         void EntityAttributeGrid::removeSelectedAttributes() {
             qDebug("FIXME: removeSelectedAttributes");
 
@@ -174,34 +88,6 @@
 
             const AttributeRow* temp = m_table->dataForModelIndex(current);
             String name = temp->name();
-=======
-
-        bool EntityAttributeGrid::isRemoveRowShortcut(const wxKeyEvent& event) const {
-            return (event.GetKeyCode() == WXK_DELETE || event.GetKeyCode() == WXK_BACK) && !m_grid->IsCellEditControlShown();
-        }
-
-        bool EntityAttributeGrid::isOpenCellEditorShortcut(const wxKeyEvent& event) const {
-            return event.GetKeyCode() == WXK_RETURN && !event.HasAnyModifiers() && !m_grid->IsCellEditControlShown();
-        }
-
-        void EntityAttributeGrid::OnAttributeGridMouseMove(wxMouseEvent& event) {
-            if (IsBeingDeleted()) return;
-
-            int logicalX, logicalY;
-            m_grid->CalcUnscrolledPosition(event.GetX(), event.GetY(), &logicalX, &logicalY);
-
-            const wxGridCellCoords currentCell = m_grid->XYToCell(logicalX, logicalY);
-            if (m_lastHoveredCell != currentCell) {
-                const String tooltip = m_table->tooltip(currentCell);
-                m_grid->SetToolTip(tooltip);
-                m_lastHoveredCell = currentCell;
-            }
-            event.Skip();
-        }
-
-        void EntityAttributeGrid::OnUpdateAttributeView(wxUpdateUIEvent& event) {
-            if (IsBeingDeleted()) return;
->>>>>>> 25625af4
 
             MapDocumentSPtr document = lock(m_document);
 
@@ -209,7 +95,6 @@
             document->removeAttribute(name);
 
 
-<<<<<<< HEAD
 //            assert(canRemoveSelectedAttributes());
 //
 //            const auto selectedRows = selectedRowsAndCursorRow();
@@ -222,36 +107,6 @@
 //            for (const String& key : attributes) {
 //                removeAttribute(key);
 //            }
-=======
-        void EntityAttributeGrid::OnRemovePropertiesButton(wxCommandEvent& event) {
-            if (IsBeingDeleted()) return;
-
-            removeSelectedAttributes();
-        }
-
-        void EntityAttributeGrid::addAttribute() {
-            m_grid->InsertRows(m_table->GetNumberAttributeRows());
-            m_grid->SetFocus();
-            const int row = m_table->GetNumberAttributeRows() - 1;
-            m_grid->SelectRow(row);
-            m_grid->GoToCell(row, 0);
-            m_grid->ShowCellEditControl();
-        }
-
-        void EntityAttributeGrid::removeSelectedAttributes() {
-            assert(canRemoveSelectedAttributes());
-
-            const auto selectedRows = selectedRowsAndCursorRow();
-
-            StringList attributes;
-            for (const int row : selectedRows) {
-                attributes.push_back(m_table->attributeName(row));
-            }
-
-            for (const String& key : attributes) {
-                removeAttribute(key);
-            }
->>>>>>> 25625af4
         }
 
         /**
@@ -260,42 +115,9 @@
          * If this attribute is still in the table after removing, sets the grid cursor on the new row
          */
         void EntityAttributeGrid::removeAttribute(const String& key) {
-<<<<<<< HEAD
             qDebug() << "removeAttribute " << QString::fromStdString(key);
-=======
-            const int row = m_table->rowForName(key);
-            if (row == -1)
-                return;
-
-            m_grid->DeleteRows(row, 1);
-            m_grid->ClearSelection();
-
-            const int newRow = m_table->rowForName(key);
-            if (newRow != -1) {
-                m_grid->SetGridCursor(newRow, m_grid->GetGridCursorCol());
-            }
-        }
->>>>>>> 25625af4
-
-
-<<<<<<< HEAD
-=======
-            m_table->setShowDefaultRows(event.IsChecked());
-        }
-
-        void EntityAttributeGrid::OnUpdateAddAttributeButton(wxUpdateUIEvent& event) {
-            if (IsBeingDeleted()) return;
-
-            MapDocumentSPtr document = lock(m_document);
-            event.Enable(!document->allSelectedAttributableNodes().empty());
-        }
-
-        void EntityAttributeGrid::OnUpdateRemovePropertiesButton(wxUpdateUIEvent& event) {
-            if (IsBeingDeleted()) return;
-
-            event.Enable(canRemoveSelectedAttributes());
-        }
->>>>>>> 25625af4
+
+
 
 
 //            const int row = m_table->rowForName(key);
@@ -328,7 +150,6 @@
         std::set<int> EntityAttributeGrid::selectedRowsAndCursorRow() const {
             std::set<int> result;
 
-<<<<<<< HEAD
             // FIXME:
 //            if (m_grid->GetGridCursorCol() != -1
 //                && m_grid->GetGridCursorRow() != -1) {
@@ -338,16 +159,6 @@
 //            for (const int row : m_grid->GetSelectedRows()) {
 //                result.insert(row);
 //            }
-=======
-            if (m_grid->GetGridCursorCol() != -1
-                && m_grid->GetGridCursorRow() != -1) {
-                result.insert(m_grid->GetGridCursorRow());
-            }
-
-            for (const int row : m_grid->GetSelectedRows()) {
-                result.insert(row);
-            }
->>>>>>> 25625af4
             return result;
         }
 
@@ -416,13 +227,8 @@
 
                 textCtrl->Bind(wxEVT_CHAR_HOOK, &EntityAttributeCellEditor::OnCharHook, this);
             }
-<<<<<<< HEAD
-            
+
             bool EndEdit(int row, int col, const wxGrid* grid, const QString& oldval, QString *newval) override {
-=======
-
-            bool EndEdit(int row, int col, const wxGrid* grid, const wxString& oldval, wxString *newval) override {
->>>>>>> 25625af4
                 assert(grid == m_grid->gridWindow());
 
                 wxTextCtrl *textCtrl = Text();
@@ -452,7 +258,6 @@
                 wxGridCellTextEditor::ApplyEdit(row, col, grid);
             }
         };
-<<<<<<< HEAD
 #endif
 
         class MyTable : public QTableView {
@@ -501,7 +306,7 @@
 
         void EntityAttributeGrid::createGui(MapDocumentWPtr document) {
             m_table = new EntityAttributeGridTable(document, this);
-            
+
             m_grid = new MyTable();
             m_grid->setModel(m_table);
             m_grid->verticalHeader()->setVisible(false);
@@ -509,44 +314,8 @@
             m_grid->horizontalHeader()->setSectionResizeMode(1, QHeaderView::Stretch);
             m_grid->horizontalHeader()->setSectionsClickable(false);
             m_grid->setSelectionBehavior(QAbstractItemView::SelectItems);
-=======
-
-        void EntityAttributeGrid::createGui(MapDocumentWPtr document) {
-            m_table = new EntityAttributeGridTable(document);
-
-            m_grid = new wxGrid(this, wxID_ANY, wxDefaultPosition, wxDefaultSize, wxBORDER_NONE);
-            m_grid->SetTable(m_table, true, wxGrid::wxGridSelectRows);
-            // m_grid->SetUseNativeColLabels();
-            // m_grid->UseNativeColHeader();
-            m_grid->SetColLabelSize(18);
-            m_grid->SetDefaultCellBackgroundColour(wxSystemSettings::GetColour(wxSYS_COLOUR_LISTBOX));
-            m_grid->HideRowLabels();
-
-            wxGridCellTextEditor* editor = new EntityAttributeCellEditor(this, m_table);
-            m_grid->SetDefaultEditor(editor);
-
-            m_grid->DisableColResize(0);
-            m_grid->DisableColResize(1);
-            m_grid->DisableDragColMove();
-            m_grid->DisableDragCell();
-            m_grid->DisableDragColSize();
-            m_grid->DisableDragGridSize();
-            m_grid->DisableDragRowSize();
-
-            m_grid->Bind(wxEVT_SIZE, &EntityAttributeGrid::OnAttributeGridSize, this);
-            m_grid->Bind(wxEVT_GRID_SELECT_CELL, &EntityAttributeGrid::OnAttributeGridSelectCell, this);
-            m_grid->Bind(wxEVT_GRID_TABBING, &EntityAttributeGrid::OnAttributeGridTab, this);
-            m_grid->Bind(wxEVT_KEY_DOWN, &EntityAttributeGrid::OnAttributeGridKeyDown, this);
-            m_grid->Bind(wxEVT_KEY_UP, &EntityAttributeGrid::OnAttributeGridKeyUp, this);
-            m_grid->GetGridWindow()->Bind(wxEVT_MOTION, &EntityAttributeGrid::OnAttributeGridMouseMove, this);
-            m_grid->Bind(wxEVT_UPDATE_UI, &EntityAttributeGrid::OnUpdateAttributeView, this);
-
-            wxWindow* addAttributeButton = createBitmapButton(this, "Add.png", "Add a new property");
-            wxWindow* removePropertiesButton = createBitmapButton(this, "Remove.png", "Remove the selected properties");
->>>>>>> 25625af4
-
-
-<<<<<<< HEAD
+
+
 
 //            m_grid->Bind(wxEVT_GRID_SELECT_CELL, &EntityAttributeGrid::OnAttributeGridSelectCell, this);
 
@@ -577,7 +346,7 @@
             buttonSizer->addSpacing(LayoutConstants::WideHMargin);
             buttonSizer->addWidget(m_showDefaultPropertiesCheckBox, 0, Qt::AlignVCenter);
             buttonSizer->addStretch(1);
-            
+
             auto* sizer = new QVBoxLayout();
             sizer->setContentsMargins(0, 0, 0, 0);
             sizer->addWidget(m_grid, 1);
@@ -635,26 +404,6 @@
            //m_openCellEditorShortcut->setEnabled(m_grid->CanEnableCellControl() && !m_grid->IsCellEditControlShown());
         }
 
-=======
-            wxCheckBox* showDefaultPropertiesCheckBox = new wxCheckBox(this, wxID_ANY, "Show default properties");
-            showDefaultPropertiesCheckBox->Bind(wxEVT_CHECKBOX, &EntityAttributeGrid::OnShowDefaultPropertiesCheckBox, this);
-            showDefaultPropertiesCheckBox->Bind(wxEVT_UPDATE_UI, &EntityAttributeGrid::OnUpdateShowDefaultPropertiesCheckBox, this);
-
-            wxSizer* buttonSizer = new wxBoxSizer(wxHORIZONTAL);
-            buttonSizer->Add(addAttributeButton, 0, wxALIGN_CENTER_VERTICAL | wxTOP | wxBOTTOM, LayoutConstants::NarrowVMargin);
-            buttonSizer->Add(removePropertiesButton, 0, wxALIGN_CENTER_VERTICAL | wxTOP | wxBOTTOM, LayoutConstants::NarrowVMargin);
-            buttonSizer->AddSpacer(LayoutConstants::WideHMargin);
-            buttonSizer->Add(showDefaultPropertiesCheckBox, 0, wxALIGN_CENTER_VERTICAL | wxTOP | wxBOTTOM, LayoutConstants::NarrowVMargin);
-            buttonSizer->AddStretchSpacer();
-
-            wxSizer* sizer = new wxBoxSizer(wxVERTICAL);
-            sizer->Add(m_grid, 1, wxEXPAND);
-            sizer->Add(new BorderLine(this, BorderLine::Direction_Horizontal), 0, wxEXPAND);
-            sizer->Add(buttonSizer, 0, wxEXPAND);
-            SetSizer(sizer);
-        }
-
->>>>>>> 25625af4
         void EntityAttributeGrid::bindObservers() {
             MapDocumentSPtr document = lock(m_document);
             document->documentWasNewedNotifier.addObserver(this, &EntityAttributeGrid::documentWasNewed);
@@ -699,7 +448,6 @@
         }
 
         void EntityAttributeGrid::updateControls() {
-<<<<<<< HEAD
             // When you change the selected entity in the map, there's a brief intermediate state where worldspawn
             // is selected. If we call this directly, it'll cause the table to be rebuilt based on that intermediate
             // state. Everything is fine except you lose the selected row in the table, unless it's a key
@@ -715,37 +463,6 @@
 
             // Update shortcuts
             updateShortcuts();
-=======
-            wxGridUpdateLocker lockGrid(m_grid);
-            m_table->update();
-
-            int row = m_table->rowForName(m_lastSelectedName);
-            if (row >= m_table->GetNumberRows())
-                row = m_table->GetNumberRows() - 1;
-            if (row == -1 && m_table->GetNumberRows() > 0)
-                row = 0;
-
-            if (row != -1) {
-                // 1981: Ensure that we make a cell visible only if it is completely invisible.
-                // The goal is to block the grid from redrawing itself every time this function
-                // is called.
-                if (!m_grid->IsVisible(row, m_lastSelectedCol, false)) {
-                    m_grid->MakeCellVisible(row, m_lastSelectedCol);
-                }
-                if (m_grid->GetGridCursorRow() != row || m_grid->GetGridCursorCol() != m_lastSelectedCol) {
-                    m_grid->SetGridCursor(row, m_lastSelectedCol);
-                }
-                if (!m_grid->IsInSelection(row, m_lastSelectedCol)) {
-                    m_grid->SelectRow(row);
-                }
-            } else {
-                fireSelectionEvent(row, m_lastSelectedCol);
-            }
-        }
-
-        wxGrid* EntityAttributeGrid::gridWindow() const {
-            return m_grid;
->>>>>>> 25625af4
         }
 
         Model::AttributeName EntityAttributeGrid::selectedRowName() const {
