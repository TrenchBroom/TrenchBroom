/*
 Copyright (C) 2010-2017 Kristian Duske

 This file is part of TrenchBroom.

 TrenchBroom is free software: you can redistribute it and/or modify
 it under the terms of the GNU General Public License as published by
 the Free Software Foundation, either version 3 of the License, or
 (at your option) any later version.

 TrenchBroom is distributed in the hope that it will be useful,
 but WITHOUT ANY WARRANTY; without even the implied warranty of
 MERCHANTABILITY or FITNESS FOR A PARTICULAR PURPOSE.  See the
 GNU General Public License for more details.

 You should have received a copy of the GNU General Public License
 along with TrenchBroom. If not, see <http://www.gnu.org/licenses/>.
 */

#include "CompilationTaskListBox.h"

#include "EL/EvaluationContext.h"
#include "EL/Interpolator.h"
#include "Model/CompilationProfile.h"
#include "Model/CompilationTask.h"
#include "View/BorderLine.h"
#include "View/CompilationVariables.h"
#include "View/MultiCompletionLineEdit.h"
#include "View/QtUtils.h"
#include "View/TitleBar.h"
#include "View/TitledPanel.h"
#include "View/VariableStoreModel.h"
#include "View/ViewConstants.h"

#include <kdl/memory_utils.h>

#include <QBoxLayout>
#include <QCheckBox>
#include <QCompleter>
#include <QFileDialog>
#include <QFormLayout>
#include <QHBoxLayout>
#include <QLineEdit>
#include <QPushButton>

namespace TrenchBroom {
    namespace View {
        // CompilationTaskEditorBase

        CompilationTaskEditorBase::CompilationTaskEditorBase(const QString& title, std::weak_ptr<MapDocument> document, Model::CompilationProfile& profile, Model::CompilationTask& task, QWidget* parent) :
        ControlListBoxItemRenderer(parent),
        m_title(title),
        m_document(std::move(document)),
        m_profile(&profile),
        m_task(&task),
<<<<<<< HEAD
        m_enabledCheckbox(nullptr),
        m_taskLayout(nullptr) {
            auto* panel = new TitledPanel(m_title);
=======
        m_panel(nullptr) {
            setContextMenuPolicy(Qt::CustomContextMenu); // request customContextMenuRequested() to be emitted

            m_panel = new TitledPanel(m_title);
>>>>>>> 2194fed4

            auto* layout = new QVBoxLayout();
            layout->setContentsMargins(0, 0, 0, 0);
            layout->setSpacing(0);
            layout->addWidget(panel);
            layout->addWidget(new BorderLine());
            setLayout(layout);

            m_enabledCheckbox = new QCheckBox();
            m_enabledCheckbox->setToolTip(tr("Whether to include this task when running the compile profile"));

            m_taskLayout = new QHBoxLayout();
            m_taskLayout->setContentsMargins(0, 0, 0, 0);
            m_taskLayout->addSpacing(LayoutConstants::NarrowHMargin);
            m_taskLayout->addWidget(m_enabledCheckbox, 0, Qt:: AlignVCenter);
            m_taskLayout->addSpacing(LayoutConstants::NarrowHMargin);
            // subclasses call addMainLayout() to add their contents after the checkbox
            panel->getPanel()->setLayout(m_taskLayout);

            connect(m_enabledCheckbox, &QCheckBox::clicked, this, [&](const bool checked) {
                m_task->setEnabled(checked);
            });
        }

        void CompilationTaskEditorBase::setupCompleter(MultiCompletionLineEdit* lineEdit) {
            auto* completer = new QCompleter();
            completer->setCaseSensitivity(Qt::CaseInsensitive);
            lineEdit->setMultiCompleter(completer);
            lineEdit->setWordDelimiters(QRegularExpression("\\$"), QRegularExpression("\\}"));

            m_completers.push_back(completer);
            updateCompleter(completer);
        }

        void CompilationTaskEditorBase::addMainLayout(QLayout* layout) {
            m_taskLayout->addLayout(layout, 1);
        }

        void CompilationTaskEditorBase::updateItem() {
            m_enabledCheckbox->setChecked(m_task->enabled());
        }

        void CompilationTaskEditorBase::updateCompleter(QCompleter* completer) {
            std::string workDir;
            try {
                workDir = EL::interpolate(m_profile->workDirSpec(),
                                          EL::EvaluationContext(CompilationWorkDirVariables(kdl::mem_lock(m_document))));
            } catch (const Exception&) {
            }

            const auto variables = CompilationVariables(kdl::mem_lock(m_document), workDir);
            completer->setModel(new VariableStoreModel(variables));
        }

        // CompilationExportMapTaskEditor

        CompilationExportMapTaskEditor::CompilationExportMapTaskEditor(std::weak_ptr<MapDocument> document, Model::CompilationProfile& profile, Model::CompilationExportMap& task, QWidget* parent) :
        CompilationTaskEditorBase("Export Map", std::move(document), profile, task, parent),
        m_targetEditor(nullptr) {
            auto* formLayout = new QFormLayout();
            formLayout->setContentsMargins(LayoutConstants::WideHMargin, LayoutConstants::WideVMargin, LayoutConstants::WideHMargin, LayoutConstants::WideVMargin);
            formLayout->setVerticalSpacing(LayoutConstants::NarrowVMargin);
            formLayout->setFieldGrowthPolicy(QFormLayout::ExpandingFieldsGrow);
            addMainLayout(formLayout);

            m_targetEditor = new MultiCompletionLineEdit();
            setupCompleter(m_targetEditor);
            formLayout->addRow("Target", m_targetEditor);

            connect(m_targetEditor, &QLineEdit::textChanged, this, &CompilationExportMapTaskEditor::targetSpecChanged);
        }

        void CompilationExportMapTaskEditor::updateItem() {
            CompilationTaskEditorBase::updateItem();

            const auto targetSpec = QString::fromStdString(task().targetSpec());
            if (m_targetEditor->text() != targetSpec) {
                m_targetEditor->setText(targetSpec);
            }
        }

        Model::CompilationExportMap& CompilationExportMapTaskEditor::task() {
            // This is safe because we know what type of task the editor was initialized with.
            // We have to do this to avoid using a template as the base class.
            return static_cast<Model::CompilationExportMap&>(*m_task);
        }

        void CompilationExportMapTaskEditor::targetSpecChanged(const QString& text) {
            const auto targetSpec = text.toStdString();
            if (task().targetSpec() != targetSpec) {
                task().setTargetSpec(targetSpec);
            }
        }

        CompilationCopyFilesTaskEditor::CompilationCopyFilesTaskEditor(std::weak_ptr<MapDocument> document, Model::CompilationProfile& profile, Model::CompilationCopyFiles& task, QWidget* parent) :
        CompilationTaskEditorBase("Copy Files", std::move(document), profile, task, parent),
        m_sourceEditor(nullptr),
        m_targetEditor(nullptr) {
            auto* formLayout = new QFormLayout();
            formLayout->setContentsMargins(LayoutConstants::WideHMargin, LayoutConstants::WideVMargin, LayoutConstants::WideHMargin, LayoutConstants::WideVMargin);
            formLayout->setVerticalSpacing(LayoutConstants::NarrowVMargin);
            formLayout->setFieldGrowthPolicy(QFormLayout::ExpandingFieldsGrow);
            addMainLayout(formLayout);

            m_sourceEditor = new MultiCompletionLineEdit();
            setupCompleter(m_sourceEditor);
            formLayout->addRow("Source", m_sourceEditor);

            m_targetEditor = new MultiCompletionLineEdit();
            setupCompleter(m_targetEditor);
            formLayout->addRow("Target", m_targetEditor);

            connect(m_sourceEditor, &QLineEdit::textChanged, this, &CompilationCopyFilesTaskEditor::sourceSpecChanged);
            connect(m_targetEditor, &QLineEdit::textChanged, this, &CompilationCopyFilesTaskEditor::targetSpecChanged);
        }

        void CompilationCopyFilesTaskEditor::updateItem() {
            CompilationTaskEditorBase::updateItem();

            const auto sourceSpec = QString::fromStdString(task().sourceSpec());
            if (m_sourceEditor->text() != sourceSpec) {
                m_sourceEditor->setText(sourceSpec);
            }

            const auto targetSpec = QString::fromStdString(task().targetSpec());
            if (m_targetEditor->text() != targetSpec) {
                m_targetEditor->setText(targetSpec);
            }
        }

        Model::CompilationCopyFiles& CompilationCopyFilesTaskEditor::task() {
            // This is safe because we know what type of task the editor was initialized with.
            // We have to do this to avoid using a template as the base class.
            return static_cast<Model::CompilationCopyFiles&>(*m_task);
        }

        void CompilationCopyFilesTaskEditor::sourceSpecChanged(const QString& text) {
            const auto sourceSpec = text.toStdString();
            if (task().sourceSpec() != sourceSpec) {
                task().setSourceSpec(sourceSpec);
            }
        }

        void CompilationCopyFilesTaskEditor::targetSpecChanged(const QString& text) {
            const auto targetSpec = text.toStdString();
            if (task().targetSpec() != targetSpec) {
                task().setTargetSpec(targetSpec);
            }
        }

        // CompilationRunToolTaskEditor

        CompilationRunToolTaskEditor::CompilationRunToolTaskEditor(std::weak_ptr<MapDocument> document, Model::CompilationProfile& profile, Model::CompilationRunTool& task, QWidget* parent) :
        CompilationTaskEditorBase("Run Tool", std::move(document), profile, task, parent),
        m_toolEditor(nullptr),
        m_parametersEditor(nullptr) {
            auto* formLayout = new QFormLayout();
            formLayout->setContentsMargins(LayoutConstants::WideHMargin, LayoutConstants::WideVMargin, LayoutConstants::WideHMargin, LayoutConstants::WideVMargin);
            formLayout->setVerticalSpacing(LayoutConstants::NarrowVMargin);
            formLayout->setFieldGrowthPolicy(QFormLayout::ExpandingFieldsGrow);
            addMainLayout(formLayout);

            m_toolEditor = new MultiCompletionLineEdit();
            setupCompleter(m_toolEditor);

            auto* browseToolButton = new QPushButton("...");
            browseToolButton->setToolTip("Click to browse");

            auto* toolLayout = new QHBoxLayout();
            toolLayout->setContentsMargins(0, 0, 0, 0);
            toolLayout->setSpacing(LayoutConstants::NarrowHMargin);
            toolLayout->addWidget(m_toolEditor, 1);
            toolLayout->addWidget(browseToolButton);

            formLayout->addRow("Tool", toolLayout);

            m_parametersEditor = new MultiCompletionLineEdit();
            setupCompleter(m_parametersEditor);
            formLayout->addRow("Parameters", m_parametersEditor);

            connect(m_toolEditor, &QLineEdit::textChanged, this, &CompilationRunToolTaskEditor::toolSpecChanged);
            connect(browseToolButton, &QPushButton::clicked, this, &CompilationRunToolTaskEditor::browseTool);
            connect(m_parametersEditor, &QLineEdit::textChanged, this, &CompilationRunToolTaskEditor::parameterSpecChanged);
        }

        void CompilationRunToolTaskEditor::updateItem() {
            CompilationTaskEditorBase::updateItem();

            const auto toolSpec = QString::fromStdString(task().toolSpec());
            if (m_toolEditor->text() != toolSpec) {
                m_toolEditor->setText(toolSpec);
            }

            const auto parametersSpec = QString::fromStdString(task().parameterSpec());
            if (m_parametersEditor->text() != parametersSpec) {
                m_parametersEditor->setText(parametersSpec);
            }

        }

        Model::CompilationRunTool& CompilationRunToolTaskEditor::task() {
            // This is safe because we know what type of task the editor was initialized with.
            // We have to do this to avoid using a template as the base class.
            return static_cast<Model::CompilationRunTool&>(*m_task);
        }

        void CompilationRunToolTaskEditor::browseTool() {
            const QString toolSpec = QFileDialog::getOpenFileName(this, tr("Select Tool"), fileDialogDefaultDirectory(FileDialogDir::CompileTool));
            if (!toolSpec.isEmpty()) {
                updateFileDialogDefaultDirectoryWithFilename(FileDialogDir::CompileTool, toolSpec);

                // will call toolSpecChanged and update the model there
                m_toolEditor->setText(toolSpec);
            }
        }

        void CompilationRunToolTaskEditor::toolSpecChanged(const QString& text) {
            const auto toolSpec = text.toStdString();
            if (task().toolSpec() != toolSpec) {
                task().setToolSpec(toolSpec);
            }
        }

        void CompilationRunToolTaskEditor::parameterSpecChanged(const QString& text) {
            const auto parameterSpec = text.toStdString();
            if (task().parameterSpec() != parameterSpec) {
                task().setParameterSpec(parameterSpec);
            }
        }

        // CompilationTaskListBox

        CompilationTaskListBox::CompilationTaskListBox(std::weak_ptr<MapDocument> document, QWidget* parent) :
        ControlListBox("Click the '+' button to create a task.", QMargins(), false, parent),
        m_document(std::move(document)),
        m_profile(nullptr) {}

        void CompilationTaskListBox::setProfile(Model::CompilationProfile* profile) {
            m_profile = profile;
            reload();
        }

        void CompilationTaskListBox::reloadTasks() {
            reload();
        }

        class CompilationTaskListBox::CompilationTaskEditorFactory : public Model::CompilationTaskVisitor {
        private:
            std::weak_ptr<MapDocument> m_document;
            Model::CompilationProfile& m_profile;
            QWidget* m_parent;
            ControlListBoxItemRenderer* m_result;
        public:
            CompilationTaskEditorFactory(std::weak_ptr<MapDocument> document, Model::CompilationProfile& profile, QWidget* parent) :
            m_document(std::move(document)),
            m_profile(profile),
            m_parent(parent),
            m_result(nullptr) {}

            ControlListBoxItemRenderer* result() const {
                return m_result;
            }

            void visit(Model::CompilationExportMap& task) override {
                m_result = new CompilationExportMapTaskEditor(m_document, m_profile, task, m_parent);
            }

            void visit(Model::CompilationCopyFiles& task) override {
                m_result = new CompilationCopyFilesTaskEditor(m_document, m_profile, task, m_parent);
            }

            void visit(Model::CompilationRunTool& task) override {
                m_result = new CompilationRunToolTaskEditor(m_document, m_profile, task, m_parent);
            }
        };

        size_t CompilationTaskListBox::itemCount() const {
            if (m_profile == nullptr) {
                return 0;
            }
            return m_profile->taskCount();
        }

        ControlListBoxItemRenderer* CompilationTaskListBox::createItemRenderer(QWidget* parent, const size_t index) {
            ensure(m_profile != nullptr, "profile is null");

            CompilationTaskEditorFactory factory(m_document, *m_profile, parent);
            auto* task = m_profile->task(index);
            task->accept(factory);
            auto* renderer = factory.result();

            connect(renderer, &QWidget::customContextMenuRequested, this, [=](const QPoint& pos){
                emit this->taskContextMenuRequested(renderer->mapToGlobal(pos), task);
            });

            return renderer;
        }
    }
}<|MERGE_RESOLUTION|>--- conflicted
+++ resolved
@@ -53,16 +53,11 @@
         m_document(std::move(document)),
         m_profile(&profile),
         m_task(&task),
-<<<<<<< HEAD
         m_enabledCheckbox(nullptr),
         m_taskLayout(nullptr) {
+            setContextMenuPolicy(Qt::CustomContextMenu); // request customContextMenuRequested() to be emitted
+
             auto* panel = new TitledPanel(m_title);
-=======
-        m_panel(nullptr) {
-            setContextMenuPolicy(Qt::CustomContextMenu); // request customContextMenuRequested() to be emitted
-
-            m_panel = new TitledPanel(m_title);
->>>>>>> 2194fed4
 
             auto* layout = new QVBoxLayout();
             layout->setContentsMargins(0, 0, 0, 0);
