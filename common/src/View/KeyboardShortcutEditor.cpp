--- conflicted
+++ resolved
@@ -36,13 +36,8 @@
             }
             
             KeyboardShortcut::sortModifierKeys(m_modifiers[0], m_modifiers[1], m_modifiers[2]);
-<<<<<<< HEAD
-            wxString label = KeyboardShortcut::shortcutDisplayString(m_key, m_modifiers[0], m_modifiers[1], m_modifiers[2]);
+            const auto label = KeyboardShortcut::shortcutDisplayString(m_key, m_modifiers[0], m_modifiers[1], m_modifiers[2]);
             m_shortcutLabel->SetLabel(label);
-=======
-            const auto label = KeyboardShortcut::shortcutDisplayString(m_key, m_modifiers[0], m_modifiers[1], m_modifiers[2]);
-            m_labelStaticText->SetLabel(label);
->>>>>>> 485aed4d
             Refresh();
         }
         
@@ -54,13 +49,8 @@
             resetKey();
             resetModifiers();
             
-<<<<<<< HEAD
-            wxSizer* panelSizer = new wxBoxSizer(wxVERTICAL);
+            auto* panelSizer = new wxBoxSizer(wxVERTICAL);
             panelSizer->Add(m_shortcutLabel, 0, wxEXPAND);
-=======
-            auto* panelSizer = new wxBoxSizer(wxVERTICAL);
-            panelSizer->Add(m_labelStaticText, 0, wxEXPAND);
->>>>>>> 485aed4d
             m_panel->SetSizer(panelSizer);
 
             auto* sizer = new wxBoxSizer(wxVERTICAL);
@@ -231,7 +221,7 @@
             }
             if (event.ControlDown()) {
                 m_modifiers[count++] = WXK_CONTROL;
-            }
+        }
         }
 
         void KeyboardShortcutEditor::resetKey() {
@@ -241,7 +231,7 @@
         void KeyboardShortcutEditor::resetModifiers() {
             for (size_t i = 0; i < 3; ++i) {
                 m_modifiers[i] = WXK_NONE;
-            }
         }
     }
+}
 }