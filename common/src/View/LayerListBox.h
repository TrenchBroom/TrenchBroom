--- conflicted
+++ resolved
@@ -50,12 +50,8 @@
             Q_OBJECT
         private:
             std::weak_ptr<MapDocument> m_document;
-<<<<<<< HEAD
-            Model::Layer* m_layer;
+            Model::LayerNode* m_layer;
             QAbstractButton* m_activeButton;
-=======
-            Model::LayerNode* m_layer;
->>>>>>> acc010c6
             QLabel* m_nameText;
             QLabel* m_infoText;
             QAbstractButton* m_hiddenButton;
@@ -73,20 +69,13 @@
         private:
             bool eventFilter(QObject* target, QEvent* event) override;
         signals:
-<<<<<<< HEAD
-            void layerActiveClicked(Model::Layer* layer);
-            void layerVisibilityToggled(Model::Layer* layer);
-            void layerLockToggled(Model::Layer* layer);
-            void layerMovedUp(Model::Layer* layer);
-            void layerMovedDown(Model::Layer* layer);
-            void layerDoubleClicked(Model::Layer* layer);
-            void layerRightClicked(Model::Layer* layer);
-=======
+            void layerActiveClicked(Model::LayerNode* layer);
             void layerVisibilityToggled(Model::LayerNode* layer);
             void layerLockToggled(Model::LayerNode* layer);
+            void layerMovedUp(Model::LayerNode* layer);
+            void layerMovedDown(Model::LayerNode* layer);
             void layerDoubleClicked(Model::LayerNode* layer);
             void layerRightClicked(Model::LayerNode* layer);
->>>>>>> acc010c6
         };
 
         class LayerListBox : public ControlListBox {
@@ -116,21 +105,13 @@
             const LayerListBoxWidget* widgetAtRow(int row) const;
             Model::LayerNode* layerForRow(int row) const;
         signals:
-<<<<<<< HEAD
-            void layerSelected(Model::Layer* layer);
-            void layerSetCurrent(Model::Layer* layer);
-            void layerRightClicked(Model::Layer* layer);
-            void layerVisibilityToggled(Model::Layer* layer);
-            void layerLockToggled(Model::Layer* layer);
-            void layerMovedUp(Model::Layer* layer);
-            void layerMovedDown(Model::Layer* layer);
-=======
             void layerSelected(Model::LayerNode* layer);
             void layerSetCurrent(Model::LayerNode* layer);
             void layerRightClicked(Model::LayerNode* layer);
             void layerVisibilityToggled(Model::LayerNode* layer);
             void layerLockToggled(Model::LayerNode* layer);
->>>>>>> acc010c6
+            void layerMovedUp(Model::LayerNode* layer);
+            void layerMovedDown(Model::LayerNode* layer);
         };
     }
 }
