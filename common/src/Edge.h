/*
 Copyright (C) 2010-2017 Kristian Duske
 
 This file is part of TrenchBroom.
 
 TrenchBroom is free software: you can redistribute it and/or modify
 it under the terms of the GNU General Public License as published by
 the Free Software Foundation, either version 3 of the License, or
 (at your option) any later version.
 
 TrenchBroom is distributed in the hope that it will be useful,
 but WITHOUT ANY WARRANTY; without even the implied warranty of
 MERCHANTABILITY or FITNESS FOR A PARTICULAR PURPOSE.  See the
 GNU General Public License for more details.
 
 You should have received a copy of the GNU General Public License
 along with TrenchBroom. If not, see <http://www.gnu.org/licenses/>.
 */

#ifndef TrenchBroom_Edge_h
#define TrenchBroom_Edge_h

#include "Vec.h"

#include <vector>

namespace TrenchBroom {
    template <typename T, size_t S>
    class Edge {
    public:
        using Type = T;
        static const size_t Size = S;
        using List = std::vector<Edge<T,S>>;
        using FloatType = Edge<float, S>;
    private:
        Vec<T,S> m_start;
        Vec<T,S> m_end;
    public:
        Edge() {}

        Edge(const Vec<T,S>& i_start, const Vec<T,S>& i_end) :
        m_start(i_start),
        m_end(i_end) {
            if (m_end < m_start)
                flip();
        }

        template <typename TT, size_t SS>
        Edge(const Edge<TT,SS>& other) :
        m_start(other.start()),
        m_end(other.end()) {}

        bool operator==(const Edge<T,S>& other) const {
            return compare(*this, other, T(0.0)) == 0;
        }

        bool operator!=(const Edge<T,S>& other) const {
            return compare(*this, other, T(0.0)) != 0;
        }

        bool operator<(const Edge<T,S>& other) const {
<<<<<<< HEAD
            return compare(*this, other, T(0.0)) < 0;
=======
            return compare(other) < 0;
        }

        int compareSnapped(const Edge<T,S>& other, const T precision) const {
            const int startCmp = m_start.compareSnapped(other.m_start, precision);
            if (startCmp < 0)
                return -1;
            if (startCmp > 0)
                return 1;
            return m_end.compareSnapped(other.m_end, precision);
        }

        int compare(const Edge<T,S>& other, const T epsilon = static_cast<T>(0.0)) const {
            const int startCmp = m_start.compare(other.m_start, epsilon);
            if (startCmp < 0)
                return -1;
            if (startCmp > 0)
                return 1;
            return m_end.compare(other.m_end, epsilon);
>>>>>>> 52a549f7
        }

        T squaredDistanceTo(const Edge<T,S>& other) const {
            const T startDistance = squaredDistance(m_start, other.m_start);
            const T endDistance = squaredDistance(m_end, other.m_end);
            return Math::max(startDistance, endDistance);
        }

        const Vec<T,S>& start() const {
            return m_start;
        }

        const Vec<T,S>& end() const {
            return m_end;
        }

        Vec<T,S> center() const {
            return (m_start + m_end) / static_cast<T>(2.0);
        }

        Vec<T,S> direction() const {
            return normalize(m_end - m_start);
        }

        Vec<T,S> pointAtDistance(const T distance) const {
            return m_start + distance * direction();
        }

        static typename Vec<T,S>::List asVertexList(const typename Edge<T,S>::List& edges) {
            typename Vec<T,S>::List result(2 * edges.size());
            for (size_t i = 0; i < edges.size(); ++i) {
                result[2*i+0] = edges[i].start();
                result[2*i+1] = edges[i].end();
            }
            return result;
        }
    public:
        friend Edge<T,S> translate(const Edge<T,S>& edge, const Vec<T,S>& offset) {
            return Edge<T,S>(edge.m_start + offset, edge.m_end + offset);
        }
    private:
        void flip() {
            using std::swap;
            swap(m_start, m_end);
        }
    };

    typedef Edge<double, 3> Edge3d;
    typedef Edge<float, 3> Edge3f;
    typedef Edge<double, 2> Edge2d;
    typedef Edge<float, 2> Edge2f;

    template <typename T, size_t S>
    int compare(const Edge<T,S>& lhs, const Edge<T,S>& rhs, const T epsilon = static_cast<T>(0.0)) {
        const int startCmp = compare(lhs.start(), rhs.start(), epsilon);
        if (startCmp < 0)
            return -1;
        if (startCmp > 0)
            return 1;
        return compare(lhs.end(), rhs.end(), epsilon);
    }
}

#endif<|MERGE_RESOLUTION|>--- conflicted
+++ resolved
@@ -30,8 +30,8 @@
     public:
         using Type = T;
         static const size_t Size = S;
+        using FloatType = Edge<float, S>;
         using List = std::vector<Edge<T,S>>;
-        using FloatType = Edge<float, S>;
     private:
         Vec<T,S> m_start;
         Vec<T,S> m_end;
@@ -59,29 +59,7 @@
         }
 
         bool operator<(const Edge<T,S>& other) const {
-<<<<<<< HEAD
             return compare(*this, other, T(0.0)) < 0;
-=======
-            return compare(other) < 0;
-        }
-
-        int compareSnapped(const Edge<T,S>& other, const T precision) const {
-            const int startCmp = m_start.compareSnapped(other.m_start, precision);
-            if (startCmp < 0)
-                return -1;
-            if (startCmp > 0)
-                return 1;
-            return m_end.compareSnapped(other.m_end, precision);
-        }
-
-        int compare(const Edge<T,S>& other, const T epsilon = static_cast<T>(0.0)) const {
-            const int startCmp = m_start.compare(other.m_start, epsilon);
-            if (startCmp < 0)
-                return -1;
-            if (startCmp > 0)
-                return 1;
-            return m_end.compare(other.m_end, epsilon);
->>>>>>> 52a549f7
         }
 
         T squaredDistanceTo(const Edge<T,S>& other) const {
@@ -143,6 +121,16 @@
             return 1;
         return compare(lhs.end(), rhs.end(), epsilon);
     }
+
+    template <typename T, size_t S>
+    int compareSnapped(const Edge<T, S>& lhs, const Edge<T,S>& rhs, const T precision) {
+        const int startCmp = compareSnapped(lhs.start(), rhs.start(), precision);
+        if (startCmp < 0)
+            return -1;
+        if (startCmp > 0)
+            return 1;
+        return compareSnapped(lhs.end(), rhs.end(), precision);
+    }
 }
 
 #endif