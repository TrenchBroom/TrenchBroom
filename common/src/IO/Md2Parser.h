/*
 Copyright (C) 2010-2017 Kristian Duske
 
 This file is part of TrenchBroom.
 
 TrenchBroom is free software: you can redistribute it and/or modify
 it under the terms of the GNU General Public License as published by
 the Free Software Foundation, either version 3 of the License, or
 (at your option) any later version.
 
 TrenchBroom is distributed in the hope that it will be useful,
 but WITHOUT ANY WARRANTY; without even the implied warranty of
 MERCHANTABILITY or FITNESS FOR A PARTICULAR PURPOSE.  See the
 GNU General Public License for more details.
 
 You should have received a copy of the GNU General Public License
 along with TrenchBroom. If not, see <http://www.gnu.org/licenses/>.
 */

#ifndef TrenchBroom_Md2Parser
#define TrenchBroom_Md2Parser

#include "StringUtils.h"
#include "Assets/AssetTypes.h"
#include "Assets/EntityModel.h"
#include "Assets/TextureCollection.h"
#include "IO/EntityModelParser.h"

#include <vecmath/vec.h>

#include <vector>

namespace TrenchBroom {
    namespace Assets {
        class EntityModel;
        class Palette;
    }
    
    namespace IO {
        class FileSystem;
        class Path;
        
        namespace Md2Layout {
            static const int Ident = (('2'<<24) + ('P'<<16) + ('D'<<8) + 'I');
            static const int Version = 8;
            static const size_t SkinNameLength = 64;
            static const size_t FrameNameLength = 16;
        }

        // see http://tfc.duke.free.fr/coding/md2-specs-en.html
        class Md2Parser : public EntityModelParser {
        private:
            static const vm::vec3f Normals[162];

            struct Md2Skin {
                char name[Md2Layout::SkinNameLength];
            };
            using Md2SkinList = std::vector<Md2Skin>;
            
            struct Md2Vertex {
                unsigned char x, y, z;
                unsigned char normalIndex;
            };
            using Md2VertexList = std::vector<Md2Vertex>;
            
            struct Md2Frame {
                vm::vec3f scale;
                vm::vec3f offset;
                char name[Md2Layout::FrameNameLength];
                Md2VertexList vertices;
                
                Md2Frame(size_t vertexCount);
                vm::vec3f vertex(size_t index) const;
                const vm::vec3f& normal(size_t index) const;
            };
            using Md2FrameList = std::vector<Md2Frame>;

            struct Md2MeshVertex {
                vm::vec2f texCoords;
                size_t vertexIndex;
            };
            using Md2MeshVertexList = std::vector<Md2MeshVertex>;
            
            struct Md2Mesh {
                enum Type {
                    Fan,
                    Strip
                };
                
                Type type;
                size_t vertexCount;
                Md2MeshVertexList vertices;
                
                explicit Md2Mesh(int i_vertexCount);
            };
            using Md2MeshList =  std::vector<Md2Mesh>;
            
            
            String m_name;
            const char* m_begin;
            /* const char* m_end; */
            const Assets::Palette& m_palette;
            const FileSystem& m_fs;
        public:
            Md2Parser(const String& name, const char* begin, const char* end, const Assets::Palette& palette, const FileSystem& fs);
        private:
            Assets::EntityModel* doParseModel() override;
<<<<<<< HEAD
            Md2SkinList parseSkins(const char* begin, const size_t skinCount);
            Md2FrameList parseFrames(const char* begin, const size_t frameCount, const size_t frameVertexCount);
            Md2MeshList parseMeshes(const char* begin, const size_t commandCount);

=======
            Md2SkinList parseSkins(const char* begin, size_t skinCount);
            Md2FrameList parseFrames(const char* begin, size_t frameCount, size_t frameVertexCount);
            Md2MeshList parseMeshes(const char* begin, size_t commandCount);
>>>>>>> 40c94ce4
            Assets::EntityModel* buildModel(const Md2SkinList& skins, const Md2FrameList& frames, const Md2MeshList& meshes);
            void loadSkins(Assets::EntityModel* model, const Md2SkinList& skins);
            void buildFrames(Assets::EntityModel* model, const Md2FrameList& frames, const Md2MeshList& meshes);

            Assets::EntityModel::VertexList getVertices(const Md2Frame& frame, const Md2MeshVertexList& meshVertices) const;
        };
    }
}

#endif /* defined(TrenchBroom_Md2Parser) */<|MERGE_RESOLUTION|>--- conflicted
+++ resolved
@@ -105,16 +105,10 @@
             Md2Parser(const String& name, const char* begin, const char* end, const Assets::Palette& palette, const FileSystem& fs);
         private:
             Assets::EntityModel* doParseModel() override;
-<<<<<<< HEAD
-            Md2SkinList parseSkins(const char* begin, const size_t skinCount);
-            Md2FrameList parseFrames(const char* begin, const size_t frameCount, const size_t frameVertexCount);
-            Md2MeshList parseMeshes(const char* begin, const size_t commandCount);
-
-=======
             Md2SkinList parseSkins(const char* begin, size_t skinCount);
             Md2FrameList parseFrames(const char* begin, size_t frameCount, size_t frameVertexCount);
             Md2MeshList parseMeshes(const char* begin, size_t commandCount);
->>>>>>> 40c94ce4
+
             Assets::EntityModel* buildModel(const Md2SkinList& skins, const Md2FrameList& frames, const Md2MeshList& meshes);
             void loadSkins(Assets::EntityModel* model, const Md2SkinList& skins);
             void buildFrames(Assets::EntityModel* model, const Md2FrameList& frames, const Md2MeshList& meshes);
