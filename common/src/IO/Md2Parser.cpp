/*
 Copyright (C) 2010-2017 Kristian Duske

 This file is part of TrenchBroom.

 TrenchBroom is free software: you can redistribute it and/or modify
 it under the terms of the GNU General Public License as published by
 the Free Software Foundation, either version 3 of the License, or
 (at your option) any later version.

 TrenchBroom is distributed in the hope that it will be useful,
 but WITHOUT ANY WARRANTY; without even the implied warranty of
 MERCHANTABILITY or FITNESS FOR A PARTICULAR PURPOSE.  See the
 GNU General Public License for more details.

 You should have received a copy of the GNU General Public License
 along with TrenchBroom. If not, see <http://www.gnu.org/licenses/>.
 */

#include "Md2Parser.h"

#include "Exceptions.h"
#include "Assets/Texture.h"
#include "Assets/Palette.h"
#include "IO/CharArrayReader.h"
#include "IO/FileSystem.h"
#include "IO/ImageLoader.h"
#include "IO/MappedFile.h"
#include "IO/Path.h"
#include "IO/SkinLoader.h"
#include "Renderer/IndexRangeMap.h"
#include "Renderer/IndexRangeMapBuilder.h"
#include "Renderer/GLVertex.h"
#include "Renderer/GLVertexType.h"

namespace TrenchBroom {
    namespace IO {
        const vm::vec3f Md2Parser::Normals[162] = {
            vm::vec3f(-0.525731f, 0.000000f, 0.850651f),
            vm::vec3f(-0.442863f, 0.238856f, 0.864188f),
            vm::vec3f(-0.295242f, 0.000000f, 0.955423f),
            vm::vec3f(-0.309017f, 0.500000f, 0.809017f),
            vm::vec3f(-0.162460f, 0.262866f, 0.951056f),
            vm::vec3f(0.000000f, 0.000000f, 1.000000f),
            vm::vec3f(0.000000f, 0.850651f, 0.525731f),
            vm::vec3f(-0.147621f, 0.716567f, 0.681718f),
            vm::vec3f(0.147621f, 0.716567f, 0.681718f),
            vm::vec3f(0.000000f, 0.525731f, 0.850651f),
            vm::vec3f(0.309017f, 0.500000f, 0.809017f),
            vm::vec3f(0.525731f, 0.000000f, 0.850651f),
            vm::vec3f(0.295242f, 0.000000f, 0.955423f),
            vm::vec3f(0.442863f, 0.238856f, 0.864188f),
            vm::vec3f(0.162460f, 0.262866f, 0.951056f),
            vm::vec3f(-0.681718f, 0.147621f, 0.716567f),
            vm::vec3f(-0.809017f, 0.309017f, 0.500000f),
            vm::vec3f(-0.587785f, 0.425325f, 0.688191f),
            vm::vec3f(-0.850651f, 0.525731f, 0.000000f),
            vm::vec3f(-0.864188f, 0.442863f, 0.238856f),
            vm::vec3f(-0.716567f, 0.681718f, 0.147621f),
            vm::vec3f(-0.688191f, 0.587785f, 0.425325f),
            vm::vec3f(-0.500000f, 0.809017f, 0.309017f),
            vm::vec3f(-0.238856f, 0.864188f, 0.442863f),
            vm::vec3f(-0.425325f, 0.688191f, 0.587785f),
            vm::vec3f(-0.716567f, 0.681718f, -0.147621f),
            vm::vec3f(-0.500000f, 0.809017f, -0.309017f),
            vm::vec3f(-0.525731f, 0.850651f, 0.000000f),
            vm::vec3f(0.000000f, 0.850651f, -0.525731f),
            vm::vec3f(-0.238856f, 0.864188f, -0.442863f),
            vm::vec3f(0.000000f, 0.955423f, -0.295242f),
            vm::vec3f(-0.262866f, 0.951056f, -0.162460f),
            vm::vec3f(0.000000f, 1.000000f, 0.000000f),
            vm::vec3f(0.000000f, 0.955423f, 0.295242f),
            vm::vec3f(-0.262866f, 0.951056f, 0.162460f),
            vm::vec3f(0.238856f, 0.864188f, 0.442863f),
            vm::vec3f(0.262866f, 0.951056f, 0.162460f),
            vm::vec3f(0.500000f, 0.809017f, 0.309017f),
            vm::vec3f(0.238856f, 0.864188f, -0.442863f),
            vm::vec3f(0.262866f, 0.951056f, -0.162460f),
            vm::vec3f(0.500000f, 0.809017f, -0.309017f),
            vm::vec3f(0.850651f, 0.525731f, 0.000000f),
            vm::vec3f(0.716567f, 0.681718f, 0.147621f),
            vm::vec3f(0.716567f, 0.681718f, -0.147621f),
            vm::vec3f(0.525731f, 0.850651f, 0.000000f),
            vm::vec3f(0.425325f, 0.688191f, 0.587785f),
            vm::vec3f(0.864188f, 0.442863f, 0.238856f),
            vm::vec3f(0.688191f, 0.587785f, 0.425325f),
            vm::vec3f(0.809017f, 0.309017f, 0.500000f),
            vm::vec3f(0.681718f, 0.147621f, 0.716567f),
            vm::vec3f(0.587785f, 0.425325f, 0.688191f),
            vm::vec3f(0.955423f, 0.295242f, 0.000000f),
            vm::vec3f(1.000000f, 0.000000f, 0.000000f),
            vm::vec3f(0.951056f, 0.162460f, 0.262866f),
            vm::vec3f(0.850651f, -0.525731f, 0.000000f),
            vm::vec3f(0.955423f, -0.295242f, 0.000000f),
            vm::vec3f(0.864188f, -0.442863f, 0.238856f),
            vm::vec3f(0.951056f, -0.162460f, 0.262866f),
            vm::vec3f(0.809017f, -0.309017f, 0.500000f),
            vm::vec3f(0.681718f, -0.147621f, 0.716567f),
            vm::vec3f(0.850651f, 0.000000f, 0.525731f),
            vm::vec3f(0.864188f, 0.442863f, -0.238856f),
            vm::vec3f(0.809017f, 0.309017f, -0.500000f),
            vm::vec3f(0.951056f, 0.162460f, -0.262866f),
            vm::vec3f(0.525731f, 0.000000f, -0.850651f),
            vm::vec3f(0.681718f, 0.147621f, -0.716567f),
            vm::vec3f(0.681718f, -0.147621f, -0.716567f),
            vm::vec3f(0.850651f, 0.000000f, -0.525731f),
            vm::vec3f(0.809017f, -0.309017f, -0.500000f),
            vm::vec3f(0.864188f, -0.442863f, -0.238856f),
            vm::vec3f(0.951056f, -0.162460f, -0.262866f),
            vm::vec3f(0.147621f, 0.716567f, -0.681718f),
            vm::vec3f(0.309017f, 0.500000f, -0.809017f),
            vm::vec3f(0.425325f, 0.688191f, -0.587785f),
            vm::vec3f(0.442863f, 0.238856f, -0.864188f),
            vm::vec3f(0.587785f, 0.425325f, -0.688191f),
            vm::vec3f(0.688191f, 0.587785f, -0.425325f),
            vm::vec3f(-0.147621f, 0.716567f, -0.681718f),
            vm::vec3f(-0.309017f, 0.500000f, -0.809017f),
            vm::vec3f(0.000000f, 0.525731f, -0.850651f),
            vm::vec3f(-0.525731f, 0.000000f, -0.850651f),
            vm::vec3f(-0.442863f, 0.238856f, -0.864188f),
            vm::vec3f(-0.295242f, 0.000000f, -0.955423f),
            vm::vec3f(-0.162460f, 0.262866f, -0.951056f),
            vm::vec3f(0.000000f, 0.000000f, -1.000000f),
            vm::vec3f(0.295242f, 0.000000f, -0.955423f),
            vm::vec3f(0.162460f, 0.262866f, -0.951056f),
            vm::vec3f(-0.442863f, -0.238856f, -0.864188f),
            vm::vec3f(-0.309017f, -0.500000f, -0.809017f),
            vm::vec3f(-0.162460f, -0.262866f, -0.951056f),
            vm::vec3f(0.000000f, -0.850651f, -0.525731f),
            vm::vec3f(-0.147621f, -0.716567f, -0.681718f),
            vm::vec3f(0.147621f, -0.716567f, -0.681718f),
            vm::vec3f(0.000000f, -0.525731f, -0.850651f),
            vm::vec3f(0.309017f, -0.500000f, -0.809017f),
            vm::vec3f(0.442863f, -0.238856f, -0.864188f),
            vm::vec3f(0.162460f, -0.262866f, -0.951056f),
            vm::vec3f(0.238856f, -0.864188f, -0.442863f),
            vm::vec3f(0.500000f, -0.809017f, -0.309017f),
            vm::vec3f(0.425325f, -0.688191f, -0.587785f),
            vm::vec3f(0.716567f, -0.681718f, -0.147621f),
            vm::vec3f(0.688191f, -0.587785f, -0.425325f),
            vm::vec3f(0.587785f, -0.425325f, -0.688191f),
            vm::vec3f(0.000000f, -0.955423f, -0.295242f),
            vm::vec3f(0.000000f, -1.000000f, 0.000000f),
            vm::vec3f(0.262866f, -0.951056f, -0.162460f),
            vm::vec3f(0.000000f, -0.850651f, 0.525731f),
            vm::vec3f(0.000000f, -0.955423f, 0.295242f),
            vm::vec3f(0.238856f, -0.864188f, 0.442863f),
            vm::vec3f(0.262866f, -0.951056f, 0.162460f),
            vm::vec3f(0.500000f, -0.809017f, 0.309017f),
            vm::vec3f(0.716567f, -0.681718f, 0.147621f),
            vm::vec3f(0.525731f, -0.850651f, 0.000000f),
            vm::vec3f(-0.238856f, -0.864188f, -0.442863f),
            vm::vec3f(-0.500000f, -0.809017f, -0.309017f),
            vm::vec3f(-0.262866f, -0.951056f, -0.162460f),
            vm::vec3f(-0.850651f, -0.525731f, 0.000000f),
            vm::vec3f(-0.716567f, -0.681718f, -0.147621f),
            vm::vec3f(-0.716567f, -0.681718f, 0.147621f),
            vm::vec3f(-0.525731f, -0.850651f, 0.000000f),
            vm::vec3f(-0.500000f, -0.809017f, 0.309017f),
            vm::vec3f(-0.238856f, -0.864188f, 0.442863f),
            vm::vec3f(-0.262866f, -0.951056f, 0.162460f),
            vm::vec3f(-0.864188f, -0.442863f, 0.238856f),
            vm::vec3f(-0.809017f, -0.309017f, 0.500000f),
            vm::vec3f(-0.688191f, -0.587785f, 0.425325f),
            vm::vec3f(-0.681718f, -0.147621f, 0.716567f),
            vm::vec3f(-0.442863f, -0.238856f, 0.864188f),
            vm::vec3f(-0.587785f, -0.425325f, 0.688191f),
            vm::vec3f(-0.309017f, -0.500000f, 0.809017f),
            vm::vec3f(-0.147621f, -0.716567f, 0.681718f),
            vm::vec3f(-0.425325f, -0.688191f, 0.587785f),
            vm::vec3f(-0.162460f, -0.262866f, 0.951056f),
            vm::vec3f(0.442863f, -0.238856f, 0.864188f),
            vm::vec3f(0.162460f, -0.262866f, 0.951056f),
            vm::vec3f(0.309017f, -0.500000f, 0.809017f),
            vm::vec3f(0.147621f, -0.716567f, 0.681718f),
            vm::vec3f(0.000000f, -0.525731f, 0.850651f),
            vm::vec3f(0.425325f, -0.688191f, 0.587785f),
            vm::vec3f(0.587785f, -0.425325f, 0.688191f),
            vm::vec3f(0.688191f, -0.587785f, 0.425325f),
            vm::vec3f(-0.955423f, 0.295242f, 0.000000f),
            vm::vec3f(-0.951056f, 0.162460f, 0.262866f),
            vm::vec3f(-1.000000f, 0.000000f, 0.000000f),
            vm::vec3f(-0.850651f, 0.000000f, 0.525731f),
            vm::vec3f(-0.955423f, -0.295242f, 0.000000f),
            vm::vec3f(-0.951056f, -0.162460f, 0.262866f),
            vm::vec3f(-0.864188f, 0.442863f, -0.238856f),
            vm::vec3f(-0.951056f, 0.162460f, -0.262866f),
            vm::vec3f(-0.809017f, 0.309017f, -0.500000f),
            vm::vec3f(-0.864188f, -0.442863f, -0.238856f),
            vm::vec3f(-0.951056f, -0.162460f, -0.262866f),
            vm::vec3f(-0.809017f, -0.309017f, -0.500000f),
            vm::vec3f(-0.681718f, 0.147621f, -0.716567f),
            vm::vec3f(-0.681718f, -0.147621f, -0.716567f),
            vm::vec3f(-0.850651f, 0.000000f, -0.525731f),
            vm::vec3f(-0.688191f, 0.587785f, -0.425325f),
            vm::vec3f(-0.587785f, 0.425325f, -0.688191f),
            vm::vec3f(-0.425325f, 0.688191f, -0.587785f),
            vm::vec3f(-0.425325f, -0.688191f, -0.587785f),
            vm::vec3f(-0.587785f, -0.425325f, -0.688191f),
            vm::vec3f(-0.688191f, -0.587785f, -0.425325f)
        };

        Md2Parser::Md2Frame::Md2Frame(const size_t vertexCount) :
        name(""),
        vertices(vertexCount) {}

        vm::vec3f Md2Parser::Md2Frame::vertex(const size_t index) const {
            const Md2Vertex& vertex = vertices[index];
            const vm::vec3f position(static_cast<float>(vertex.x),
                                 static_cast<float>(vertex.y),
                                 static_cast<float>(vertex.z));
            return position * scale + offset;
        }

        const vm::vec3f& Md2Parser::Md2Frame::normal(const size_t index) const {
            const Md2Vertex& vertex = vertices[index];
            return Normals[vertex.normalIndex];
        }

        Md2Parser::Md2Mesh::Md2Mesh(const int i_vertexCount) :
        type(i_vertexCount < 0 ? Fan : Strip),
        vertexCount(static_cast<size_t>(i_vertexCount < 0 ? -i_vertexCount : i_vertexCount)),
        vertices(vertexCount) {}

        Md2Parser::Md2Parser(const String& name, const char* begin, const char* end, const Assets::Palette& palette, const FileSystem& fs) :
        m_name(name),
        m_begin(begin),
        m_end(end),
        m_palette(palette),
        m_fs(fs) {}

        // http://tfc.duke.free.fr/old/models/md2.htm
<<<<<<< HEAD
        std::unique_ptr<Assets::EntityModel> Md2Parser::doInitializeModel(Logger& logger) {
            CharArrayReader reader(m_begin, m_end);
            const int ident = reader.readInt<int32_t>();
            const int version = reader.readInt<int32_t>();

            if (ident != Md2Layout::Ident) {
=======
        Assets::EntityModel* Md2Parser::doParseModel(Logger& logger) {
            const char* cursor = m_begin;
            const int ident = readInt<int32_t>(cursor);
            const int version = readInt<int32_t>(cursor);

            if (ident != Md2Layout::Ident)
>>>>>>> 203ef05f
                throw AssetException() << "Unknown MD2 model ident: " << ident;
            }
            if (version != Md2Layout::Version) {
                throw AssetException() << "Unknown MD2 model version: " << version;
<<<<<<< HEAD
            }

            /*const size_t skinWidth =*/ reader.readSize<int32_t>();
            /*const size_t skinHeight =*/ reader.readSize<int32_t>();
            /*const size_t frameSize =*/ reader.readSize<int32_t>();

            const size_t skinCount = reader.readSize<int32_t>();
            /* const size_t frameVertexCount = */ reader.readSize<int32_t>();
            /* const size_t texCoordCount =*/ reader.readSize<int32_t>();
            /* const size_t triangleCount =*/ reader.readSize<int32_t>();
            /* const size_t commandCount = */ reader.readSize<int32_t>();

            const size_t frameCount = reader.readSize<int32_t>();
            const size_t skinOffset = reader.readSize<int32_t>();

            const Md2SkinList skins = parseSkins(reader.subReaderFromBegin(skinOffset), skinCount);

            auto model = std::make_unique<Assets::EntityModel>(m_name);
            model->addFrames(frameCount);

            auto& surface = model->addSurface(m_name);
            loadSkins(surface, skins);

            return model;
=======

            /*const size_t skinWidth =*/ readSize<int32_t>(cursor);
            /*const size_t skinHeight =*/ readSize<int32_t>(cursor);
            /*const size_t frameSize =*/ readSize<int32_t>(cursor);

            const size_t skinCount = readSize<int32_t>(cursor);
            const size_t frameVertexCount = readSize<int32_t>(cursor);
            /* const size_t texCoordCount =*/ readSize<int32_t>(cursor);
            /* const size_t triangleCount =*/ readSize<int32_t>(cursor);
            const size_t commandCount = readSize<int32_t>(cursor);
            const size_t frameCount = readSize<int32_t>(cursor);

            const size_t skinOffset = readSize<int32_t>(cursor);
            /* const size_t texCoordOffset =*/ readSize<int32_t>(cursor);
            /* const size_t triangleOffset =*/ readSize<int32_t>(cursor);
            const size_t frameOffset = readSize<int32_t>(cursor);
            const size_t commandOffset = readSize<int32_t>(cursor);

            const Md2SkinList skins = parseSkins(m_begin + skinOffset, skinCount);
            const Md2FrameList frames = parseFrames(m_begin + frameOffset, frameCount, frameVertexCount);
            const Md2MeshList meshes = parseMeshes(m_begin + commandOffset, commandCount);

            return buildModel(skins, frames, meshes);
>>>>>>> 203ef05f
        }

        void Md2Parser::doLoadFrame(size_t frameIndex, Assets::EntityModel& model, Logger& logger) {
            CharArrayReader reader(m_begin, m_end);
            const auto ident = reader.readInt<int32_t>();
            const auto version = reader.readInt<int32_t>();

            if (ident != Md2Layout::Ident) {
                throw AssetException() << "Unknown MD2 model ident: " << ident;
            }
            if (version != Md2Layout::Version) {
                throw AssetException() << "Unknown MD2 model version: " << version;
            }

            /*const auto skinWidth =*/ reader.readSize<int32_t>();
            /*const auto skinHeight =*/ reader.readSize<int32_t>();
            /*const auto frameSize =*/ reader.readSize<int32_t>();

            /* const auto skinCount = */ reader.readSize<int32_t>();
            const auto vertexCount = reader.readSize<int32_t>();
            /* const auto texCoordCount =*/ reader.readSize<int32_t>();
            /* const auto triangleCount =*/ reader.readSize<int32_t>();
            const auto commandCount = reader.readSize<int32_t>();
            /* const auto frameCount = */ reader.readSize<int32_t>();

            /* const auto skinOffset = */ reader.readSize<int32_t>();
            /* const auto texCoordOffset =*/ reader.readSize<int32_t>();
            /* const auto triangleOffset =*/ reader.readSize<int32_t>();
            const auto frameOffset = reader.readSize<int32_t>();
            const auto commandOffset = reader.readSize<int32_t>();

            const auto frameSize = 6 * sizeof(float) + Md2Layout::FrameNameLength + vertexCount * 4;
            const auto frame = parseFrame(reader.subReaderFromBegin(frameOffset + frameIndex * frameSize, frameSize), frameIndex, vertexCount);
            const auto meshes = parseMeshes(reader.subReaderFromBegin(commandOffset, commandCount * 4), commandCount);

            auto& surface = model.surface(0);
            buildFrame(model, surface, frameIndex, frame, meshes);
        }

        Md2Parser::Md2SkinList Md2Parser::parseSkins(CharArrayReader reader, const size_t skinCount) {
            Md2SkinList skins;
            skins.reserve(skinCount);
            for (size_t i = 0; i < skinCount; ++i) {
                skins.emplace_back(reader.readString(Md2Layout::SkinNameLength));
            }
            return skins;
        }

        Md2Parser::Md2Frame Md2Parser::parseFrame(CharArrayReader reader, const size_t frameIndex, const size_t vertexCount) {
            auto frame = Md2Frame(vertexCount);
            frame.scale = reader.readVec<float,3>();
            frame.offset = reader.readVec<float,3>();
            frame.name = reader.readString(Md2Layout::FrameNameLength);

            for (size_t i = 0; i < vertexCount; ++i) {
                frame.vertices[i].x = reader.readUnsignedChar<char>();
                frame.vertices[i].y = reader.readUnsignedChar<char>();
                frame.vertices[i].z = reader.readUnsignedChar<char>();
                frame.vertices[i].normalIndex = reader.readUnsignedChar<char>();
            }

<<<<<<< HEAD
            return frame;
=======
            return frames;
>>>>>>> 203ef05f
        }

        Md2Parser::Md2MeshList Md2Parser::parseMeshes(CharArrayReader reader, const size_t commandCount) {
            Md2MeshList meshes;

<<<<<<< HEAD
            while (!reader.eof()) {
                Md2Mesh mesh(reader.readInt<int32_t>());
=======
            const char* cursor = begin;
            const char* end = begin + commandCount * 4;
            while (cursor < end) {
                Md2Mesh mesh(readInt<int32_t>(cursor));
>>>>>>> 203ef05f
                for (size_t i = 0; i < mesh.vertexCount; ++i) {
                    mesh.vertices[i].texCoords[0] = reader.readFloat<float>();
                    mesh.vertices[i].texCoords[1] = reader.readFloat<float>();
                    mesh.vertices[i].vertexIndex = reader.readSize<int32_t>();
                }
                meshes.emplace_back(mesh);
            }
<<<<<<< HEAD
=======
            assert(cursor == end);

            return meshes;
        }

        Assets::EntityModel* Md2Parser::buildModel(const Md2SkinList& skins, const Md2FrameList& frames, const Md2MeshList& meshes) {
            auto model = std::make_unique<Assets::EntityModel>(m_name);
            auto& surface = model->addSurface(m_name);

            loadSkins(surface, skins);
            buildFrames(*model, surface, frames, meshes);
>>>>>>> 203ef05f

            return meshes;
        }

        void Md2Parser::loadSkins(Assets::EntityModel::Surface& surface, const Md2SkinList& skins) {
            for (const auto& skin : skins) {
                surface.addSkin(loadSkin(m_fs.openFile(Path(skin)), m_palette));
            }
        }

        void Md2Parser::buildFrame(Assets::EntityModel& model, Assets::EntityModel::Surface& surface, const size_t frameIndex, const Md2Frame& frame, const Md2MeshList& meshes) {
            size_t vertexCount = 0;
            Renderer::IndexRangeMap::Size size;
            for (const auto& md2Mesh : meshes) {
                vertexCount += md2Mesh.vertices.size();
                if (md2Mesh.type == Md2Mesh::Fan) {
                    size.inc(GL_TRIANGLE_FAN);
                } else {
                    size.inc(GL_TRIANGLE_STRIP);
                }
            }

            vm::bbox3f::builder bounds;

            Renderer::IndexRangeMapBuilder<Assets::EntityModel::Vertex::Spec> builder(vertexCount, size);
            for (const auto& md2Mesh : meshes) {
                if (!md2Mesh.vertices.empty()) {
                    vertexCount += md2Mesh.vertices.size();
                    const auto vertices = getVertices(frame, md2Mesh.vertices);

<<<<<<< HEAD
                    bounds.add(std::begin(vertices), std::end(vertices), Renderer::GetVertexComponent1());

                    if (md2Mesh.type == Md2Mesh::Fan) {
                        builder.addTriangleFan(vertices);
                    } else {
                        builder.addTriangleStrip(vertices);
=======
                bool boundsInitialized = false;
                vm::bbox3f bounds;

                Renderer::IndexRangeMapBuilder<Assets::EntityModel::Vertex::Type> builder(vertexCount, size);
                for (const auto& md2Mesh : meshes) {
                    if (!md2Mesh.vertices.empty()) {
                        vertexCount += md2Mesh.vertices.size();
                        const auto vertices = getVertices(frame, md2Mesh.vertices);

                        if (!boundsInitialized) {
                            bounds = vm::bbox3f::mergeAll(std::begin(vertices), std::end(vertices), Renderer::GetVertexComponent<0>());
                            boundsInitialized = true;
                        } else {
                            bounds = vm::merge(bounds, vm::bbox3f::mergeAll(std::begin(vertices), std::end(vertices), Renderer::GetVertexComponent<0>()));
                        }

                        if (md2Mesh.type == Md2Mesh::Fan) {
                            builder.addTriangleFan(vertices);
                        } else {
                            builder.addTriangleStrip(vertices);
                        }
>>>>>>> 203ef05f
                    }
                }
            }

            auto& modelFrame = model.loadFrame(frameIndex, frame.name, bounds.bounds());
            surface.addIndexedMesh(modelFrame, builder.vertices(), builder.indices());
        }

        Assets::EntityModel::VertexList Md2Parser::getVertices(const Md2Frame& frame, const Md2MeshVertexList& meshVertices) const {
            using Vertex = Assets::EntityModel::Vertex;

            Vertex::List result(0);
            result.reserve(meshVertices.size());

            for (const Md2MeshVertex& md2MeshVertex : meshVertices) {
                const auto position = frame.vertex(md2MeshVertex.vertexIndex);
                const auto& texCoords = md2MeshVertex.texCoords;

<<<<<<< HEAD
                result.push_back(Vertex(position, texCoords));
=======
                result.emplace_back(position, texCoords);
>>>>>>> 203ef05f
            }

            return result;
        }
    }
}<|MERGE_RESOLUTION|>--- conflicted
+++ resolved
@@ -230,26 +230,16 @@
         m_fs(fs) {}
 
         // http://tfc.duke.free.fr/old/models/md2.htm
-<<<<<<< HEAD
         std::unique_ptr<Assets::EntityModel> Md2Parser::doInitializeModel(Logger& logger) {
             CharArrayReader reader(m_begin, m_end);
             const int ident = reader.readInt<int32_t>();
             const int version = reader.readInt<int32_t>();
 
             if (ident != Md2Layout::Ident) {
-=======
-        Assets::EntityModel* Md2Parser::doParseModel(Logger& logger) {
-            const char* cursor = m_begin;
-            const int ident = readInt<int32_t>(cursor);
-            const int version = readInt<int32_t>(cursor);
-
-            if (ident != Md2Layout::Ident)
->>>>>>> 203ef05f
                 throw AssetException() << "Unknown MD2 model ident: " << ident;
             }
             if (version != Md2Layout::Version) {
                 throw AssetException() << "Unknown MD2 model version: " << version;
-<<<<<<< HEAD
             }
 
             /*const size_t skinWidth =*/ reader.readSize<int32_t>();
@@ -274,31 +264,6 @@
             loadSkins(surface, skins);
 
             return model;
-=======
-
-            /*const size_t skinWidth =*/ readSize<int32_t>(cursor);
-            /*const size_t skinHeight =*/ readSize<int32_t>(cursor);
-            /*const size_t frameSize =*/ readSize<int32_t>(cursor);
-
-            const size_t skinCount = readSize<int32_t>(cursor);
-            const size_t frameVertexCount = readSize<int32_t>(cursor);
-            /* const size_t texCoordCount =*/ readSize<int32_t>(cursor);
-            /* const size_t triangleCount =*/ readSize<int32_t>(cursor);
-            const size_t commandCount = readSize<int32_t>(cursor);
-            const size_t frameCount = readSize<int32_t>(cursor);
-
-            const size_t skinOffset = readSize<int32_t>(cursor);
-            /* const size_t texCoordOffset =*/ readSize<int32_t>(cursor);
-            /* const size_t triangleOffset =*/ readSize<int32_t>(cursor);
-            const size_t frameOffset = readSize<int32_t>(cursor);
-            const size_t commandOffset = readSize<int32_t>(cursor);
-
-            const Md2SkinList skins = parseSkins(m_begin + skinOffset, skinCount);
-            const Md2FrameList frames = parseFrames(m_begin + frameOffset, frameCount, frameVertexCount);
-            const Md2MeshList meshes = parseMeshes(m_begin + commandOffset, commandCount);
-
-            return buildModel(skins, frames, meshes);
->>>>>>> 203ef05f
         }
 
         void Md2Parser::doLoadFrame(size_t frameIndex, Assets::EntityModel& model, Logger& logger) {
@@ -360,25 +325,14 @@
                 frame.vertices[i].normalIndex = reader.readUnsignedChar<char>();
             }
 
-<<<<<<< HEAD
             return frame;
-=======
-            return frames;
->>>>>>> 203ef05f
         }
 
         Md2Parser::Md2MeshList Md2Parser::parseMeshes(CharArrayReader reader, const size_t commandCount) {
             Md2MeshList meshes;
 
-<<<<<<< HEAD
             while (!reader.eof()) {
                 Md2Mesh mesh(reader.readInt<int32_t>());
-=======
-            const char* cursor = begin;
-            const char* end = begin + commandCount * 4;
-            while (cursor < end) {
-                Md2Mesh mesh(readInt<int32_t>(cursor));
->>>>>>> 203ef05f
                 for (size_t i = 0; i < mesh.vertexCount; ++i) {
                     mesh.vertices[i].texCoords[0] = reader.readFloat<float>();
                     mesh.vertices[i].texCoords[1] = reader.readFloat<float>();
@@ -386,20 +340,6 @@
                 }
                 meshes.emplace_back(mesh);
             }
-<<<<<<< HEAD
-=======
-            assert(cursor == end);
-
-            return meshes;
-        }
-
-        Assets::EntityModel* Md2Parser::buildModel(const Md2SkinList& skins, const Md2FrameList& frames, const Md2MeshList& meshes) {
-            auto model = std::make_unique<Assets::EntityModel>(m_name);
-            auto& surface = model->addSurface(m_name);
-
-            loadSkins(surface, skins);
-            buildFrames(*model, surface, frames, meshes);
->>>>>>> 203ef05f
 
             return meshes;
         }
@@ -424,42 +364,18 @@
 
             vm::bbox3f::builder bounds;
 
-            Renderer::IndexRangeMapBuilder<Assets::EntityModel::Vertex::Spec> builder(vertexCount, size);
+            Renderer::IndexRangeMapBuilder<Assets::EntityModel::Vertex::Type> builder(vertexCount, size);
             for (const auto& md2Mesh : meshes) {
                 if (!md2Mesh.vertices.empty()) {
                     vertexCount += md2Mesh.vertices.size();
                     const auto vertices = getVertices(frame, md2Mesh.vertices);
 
-<<<<<<< HEAD
-                    bounds.add(std::begin(vertices), std::end(vertices), Renderer::GetVertexComponent1());
+                    bounds.add(std::begin(vertices), std::end(vertices), Renderer::GetVertexComponent<0>());
 
                     if (md2Mesh.type == Md2Mesh::Fan) {
                         builder.addTriangleFan(vertices);
                     } else {
                         builder.addTriangleStrip(vertices);
-=======
-                bool boundsInitialized = false;
-                vm::bbox3f bounds;
-
-                Renderer::IndexRangeMapBuilder<Assets::EntityModel::Vertex::Type> builder(vertexCount, size);
-                for (const auto& md2Mesh : meshes) {
-                    if (!md2Mesh.vertices.empty()) {
-                        vertexCount += md2Mesh.vertices.size();
-                        const auto vertices = getVertices(frame, md2Mesh.vertices);
-
-                        if (!boundsInitialized) {
-                            bounds = vm::bbox3f::mergeAll(std::begin(vertices), std::end(vertices), Renderer::GetVertexComponent<0>());
-                            boundsInitialized = true;
-                        } else {
-                            bounds = vm::merge(bounds, vm::bbox3f::mergeAll(std::begin(vertices), std::end(vertices), Renderer::GetVertexComponent<0>()));
-                        }
-
-                        if (md2Mesh.type == Md2Mesh::Fan) {
-                            builder.addTriangleFan(vertices);
-                        } else {
-                            builder.addTriangleStrip(vertices);
-                        }
->>>>>>> 203ef05f
                     }
                 }
             }
@@ -478,11 +394,7 @@
                 const auto position = frame.vertex(md2MeshVertex.vertexIndex);
                 const auto& texCoords = md2MeshVertex.texCoords;
 
-<<<<<<< HEAD
                 result.push_back(Vertex(position, texCoords));
-=======
-                result.emplace_back(position, texCoords);
->>>>>>> 203ef05f
             }
 
             return result;
