--- conflicted
+++ resolved
@@ -161,8 +161,7 @@
                 return;
             }
 
-<<<<<<< HEAD
-            Model::Layer* layer = m_factory->createLayer(name);
+            Model::LayerNode* layer = m_factory->createLayer(name);
 
             const std::string& layerSortIndex = findAttribute(attributes, Model::AttributeNames::LayerSortIndex);
             if (!kdl::str_is_blank(layerSortIndex)) {
@@ -170,9 +169,6 @@
                 layer->addOrUpdateAttribute(Model::AttributeNames::LayerSortIndex, layerSortIndex);
             }
 
-=======
-            Model::LayerNode* layer = m_factory->createLayer(name);
->>>>>>> acc010c6
             setExtraAttributes(layer, extraAttributes);
             m_layers.insert(std::make_pair(layerId, layer));
 
