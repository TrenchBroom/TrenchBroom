/*
 Copyright (C) 2010-2017 Kristian Duske

 This file is part of TrenchBroom.

 TrenchBroom is free software: you can redistribute it and/or modify
 it under the terms of the GNU General Public License as published by
 the Free Software Foundation, either version 3 of the License, or
 (at your option) any later version.

 TrenchBroom is distributed in the hope that it will be useful,
 but WITHOUT ANY WARRANTY; without even the implied warranty of
 MERCHANTABILITY or FITNESS FOR A PARTICULAR PURPOSE.  See the
 GNU General Public License for more details.

 You should have received a copy of the GNU General Public License
 along with TrenchBroom. If not, see <http://www.gnu.org/licenses/>.
 */

#include "NodeSerializer.h"

#include "Model/BrushFace.h"
#include "Model/BrushNode.h"
#include "Model/GroupNode.h"
#include "Model/EntityAttributes.h"
#include "Model/LayerNode.h"
#include "Model/NodeVisitor.h"
#include "Model/WorldNode.h"

#include <kdl/string_format.h>
#include <kdl/string_utils.h>
#include <kdl/vector_utils.h>

#include <string>

namespace TrenchBroom {
    namespace IO {
        class NodeSerializer::BrushSerializer : public Model::ConstNodeVisitor {
        private:
            NodeSerializer& m_serializer;
        public:
            explicit BrushSerializer(NodeSerializer& serializer) : m_serializer(serializer) {}

            void doVisit(const Model::WorldNode* /* world */) override   {}
            void doVisit(const Model::LayerNode* /* layer */) override   {}
            void doVisit(const Model::GroupNode* /* group */) override   {}
            void doVisit(const Model::EntityNode* /* entity */) override {}
            void doVisit(const Model::BrushNode* brush) override   { m_serializer.brush(brush); }
        };

        const std::string& NodeSerializer::IdManager::getId(const Model::Node* t) const {
            auto it = m_ids.find(t);
            if (it == std::end(m_ids)) {
                it = m_ids.insert(std::make_pair(t, idToString(makeId()))).first;
            }
            return it->second;
        }

        Model::IdType NodeSerializer::IdManager::makeId() const {
            static Model::IdType currentId = 1;
            return currentId++;
        }

        std::string NodeSerializer::IdManager::idToString(const Model::IdType nodeId) const {
            return kdl::str_to_string(nodeId);
        }

        NodeSerializer::NodeSerializer() :
        m_entityNo(0),
        m_brushNo(0) {}

        NodeSerializer::~NodeSerializer() = default;

        NodeSerializer::ObjectNo NodeSerializer::entityNo() const {
            return m_entityNo;
        }

        NodeSerializer::ObjectNo NodeSerializer::brushNo() const {
            return m_brushNo;
        }

        void NodeSerializer::beginFile() {
            m_entityNo = 0;
            m_brushNo = 0;
            doBeginFile();
        }

        void NodeSerializer::endFile() {
            doEndFile();
        }

<<<<<<< HEAD
        void NodeSerializer::defaultLayer(Model::World& world) {
            std::vector<Model::EntityAttribute> worldAttribs = world.attributes();

            // Strip out any AttributeNames::LayerColor that may have been in worldspawn
            auto predicate = [](const Model::EntityAttribute& attribute) {
                return attribute.name() == Model::AttributeNames::LayerColor;
            };

            // Transfer the color from the default layer Layer object to worldspawn
            // FIXME: should use something like addOrUpdateAttribute()
            if (world.defaultLayer()->hasAttribute(Model::AttributeNames::LayerColor)) {
                auto it = std::find_if(worldAttribs.begin(), worldAttribs.end(), predicate);
                if (it != worldAttribs.end()) {
                    it->setValue(world.defaultLayer()->attribute(Model::AttributeNames::LayerColor));
                } else {
                    worldAttribs.push_back(Model::EntityAttribute(Model::AttributeNames::LayerColor,
                                                                  world.defaultLayer()->attribute(Model::AttributeNames::LayerColor)));
                }
            } else {
                kdl::vec_erase_if(worldAttribs, predicate);
            }            

            entity(&world, worldAttribs, {}, world.defaultLayer());
=======
        void NodeSerializer::defaultLayer(const Model::WorldNode& world) {
            entity(&world, world.attributes(), {}, world.defaultLayer());
>>>>>>> acc010c6
        }

        void NodeSerializer::customLayer(const Model::LayerNode* layer) {
            entity(layer, layerAttributes(layer), {}, layer);
        }

        void NodeSerializer::group(const Model::GroupNode* group, const std::vector<Model::EntityAttribute>& parentAttributes) {
            entity(group, groupAttributes(group), parentAttributes, group);
        }

        void NodeSerializer::entity(const Model::Node* node, const std::vector<Model::EntityAttribute>& attributes, const std::vector<Model::EntityAttribute>& parentAttributes, const Model::Node* brushParent) {
            beginEntity(node, attributes, parentAttributes);

            BrushSerializer brushSerializer(*this);
            brushParent->iterate(brushSerializer);

            endEntity(node);
        }

        void NodeSerializer::entity(const Model::Node* node, const std::vector<Model::EntityAttribute>& attributes, const std::vector<Model::EntityAttribute>& parentAttributes, const std::vector<Model::BrushNode*>& entityBrushes) {
            beginEntity(node, attributes, parentAttributes);
            brushes(entityBrushes);
            endEntity(node);
        }

        void NodeSerializer::beginEntity(const Model::Node* node, const std::vector<Model::EntityAttribute>& attributes, const std::vector<Model::EntityAttribute>& extraAttributes) {
            beginEntity(node);
            entityAttributes(attributes);
            entityAttributes(extraAttributes);
        }

        void NodeSerializer::beginEntity(const Model::Node* node) {
            m_brushNo = 0;
            doBeginEntity(node);
        }

        void NodeSerializer::endEntity(const Model::Node* node) {
            doEndEntity(node);
            ++m_entityNo;
        }

        void NodeSerializer::entityAttributes(const std::vector<Model::EntityAttribute>& attributes) {
            for (const auto& attribute : attributes) {
                entityAttribute(attribute);
            }
        }

        void NodeSerializer::entityAttribute(const Model::EntityAttribute& attribute) {
            doEntityAttribute(attribute);
        }

        void NodeSerializer::brushes(const std::vector<Model::BrushNode*>& brushNodes) {
            for (auto* brush : brushNodes) {
                this->brush(brush);
            }
        }

        void NodeSerializer::brush(const Model::BrushNode* brushNode) {
            beginBrush(brushNode);
            brushFaces(brushNode->brush().faces());
            endBrush(brushNode);
        }

        void NodeSerializer::beginBrush(const Model::BrushNode* brushNode) {
            doBeginBrush(brushNode);
        }

        void NodeSerializer::endBrush(const Model::BrushNode* brushNode) {
            doEndBrush(brushNode);
            ++m_brushNo;
        }

        void NodeSerializer::brushFaces(const std::vector<Model::BrushFace>& faces) {
            for (const auto& face : faces) {
                brushFace(face);
            }
        }

        void NodeSerializer::brushFace(const Model::BrushFace& face) {
            doBrushFace(face);
        }

        class NodeSerializer::GetParentAttributes : public Model::ConstNodeVisitor {
        private:
            const IdManager& m_layerIds;
            const IdManager& m_groupIds;
            std::vector<Model::EntityAttribute> m_attributes;
        public:
            GetParentAttributes(const IdManager& layerIds, const IdManager& groupIds) :
            m_layerIds(layerIds),
            m_groupIds(groupIds) {}

            const std::vector<Model::EntityAttribute>& attributes() const {
                return m_attributes;
            }
        private:
            void doVisit(const Model::WorldNode* /* world */) override   {}
            void doVisit(const Model::LayerNode* layer) override   { m_attributes.push_back(Model::EntityAttribute(Model::AttributeNames::Layer, m_layerIds.getId(layer)));}
            void doVisit(const Model::GroupNode* group) override   { m_attributes.push_back(Model::EntityAttribute(Model::AttributeNames::Group, m_groupIds.getId(group))); }
            void doVisit(const Model::EntityNode* /* entity */) override {}
            void doVisit(const Model::BrushNode* /* brush */) override   {}
        };

        std::vector<Model::EntityAttribute> NodeSerializer::parentAttributes(const Model::Node* node) {
            if (node == nullptr) {
                return std::vector<Model::EntityAttribute>(0);
            }

            GetParentAttributes visitor(m_layerIds, m_groupIds);
            node->accept(visitor);
            return visitor.attributes();
        }

<<<<<<< HEAD
        std::vector<Model::EntityAttribute> NodeSerializer::layerAttributes(const Model::Layer* layer) {
            std::vector<Model::EntityAttribute> result = {
=======
        std::vector<Model::EntityAttribute> NodeSerializer::layerAttributes(const Model::LayerNode* layer) {
            return {
>>>>>>> acc010c6
                Model::EntityAttribute(Model::AttributeNames::Classname, Model::AttributeValues::LayerClassname),
                Model::EntityAttribute(Model::AttributeNames::GroupType, Model::AttributeValues::GroupTypeLayer),
                Model::EntityAttribute(Model::AttributeNames::LayerName, layer->name()),
                Model::EntityAttribute(Model::AttributeNames::LayerId, m_layerIds.getId(layer)),
            };
            if (layer->sortIndex() != Model::Layer::invalidSortIndex()) {
                result.push_back(Model::EntityAttribute(Model::AttributeNames::LayerSortIndex, layer->attribute(Model::AttributeNames::LayerSortIndex)));
            } 

            return result;
        }

        std::vector<Model::EntityAttribute> NodeSerializer::groupAttributes(const Model::GroupNode* group) {
            return {
                Model::EntityAttribute(Model::AttributeNames::Classname, Model::AttributeValues::GroupClassname),
                Model::EntityAttribute(Model::AttributeNames::GroupType, Model::AttributeValues::GroupTypeGroup),
                Model::EntityAttribute(Model::AttributeNames::GroupName, group->name()),
                Model::EntityAttribute(Model::AttributeNames::GroupId, m_groupIds.getId(group)),
            };
        }

        std::string NodeSerializer::escapeEntityAttribute(const std::string& str) const {
            // Remove a trailing unescaped backslash, as this will choke the parser.
            const auto l = str.size();
            if (l > 0 && str[l-1] == '\\') {
                const auto p = str.find_last_not_of('\\');
                if ((l - p) % 2 == 0) {
                    // Only remove a trailing backslash if there is an uneven number of trailing backslashes.
                    return kdl::str_escape_if_necessary(str.substr(0, l-1), "\"");
                }
            }
            return kdl::str_escape_if_necessary(str, "\"");
        }
    }
}<|MERGE_RESOLUTION|>--- conflicted
+++ resolved
@@ -89,8 +89,7 @@
             doEndFile();
         }
 
-<<<<<<< HEAD
-        void NodeSerializer::defaultLayer(Model::World& world) {
+        void NodeSerializer::defaultLayer(const Model::WorldNode& world) {
             std::vector<Model::EntityAttribute> worldAttribs = world.attributes();
 
             // Strip out any AttributeNames::LayerColor that may have been in worldspawn
@@ -113,10 +112,6 @@
             }            
 
             entity(&world, worldAttribs, {}, world.defaultLayer());
-=======
-        void NodeSerializer::defaultLayer(const Model::WorldNode& world) {
-            entity(&world, world.attributes(), {}, world.defaultLayer());
->>>>>>> acc010c6
         }
 
         void NodeSerializer::customLayer(const Model::LayerNode* layer) {
@@ -230,19 +225,14 @@
             return visitor.attributes();
         }
 
-<<<<<<< HEAD
-        std::vector<Model::EntityAttribute> NodeSerializer::layerAttributes(const Model::Layer* layer) {
+        std::vector<Model::EntityAttribute> NodeSerializer::layerAttributes(const Model::LayerNode* layer) {
             std::vector<Model::EntityAttribute> result = {
-=======
-        std::vector<Model::EntityAttribute> NodeSerializer::layerAttributes(const Model::LayerNode* layer) {
-            return {
->>>>>>> acc010c6
                 Model::EntityAttribute(Model::AttributeNames::Classname, Model::AttributeValues::LayerClassname),
                 Model::EntityAttribute(Model::AttributeNames::GroupType, Model::AttributeValues::GroupTypeLayer),
                 Model::EntityAttribute(Model::AttributeNames::LayerName, layer->name()),
                 Model::EntityAttribute(Model::AttributeNames::LayerId, m_layerIds.getId(layer)),
             };
-            if (layer->sortIndex() != Model::Layer::invalidSortIndex()) {
+            if (layer->sortIndex() != Model::LayerNode::invalidSortIndex()) {
                 result.push_back(Model::EntityAttribute(Model::AttributeNames::LayerSortIndex, layer->attribute(Model::AttributeNames::LayerSortIndex)));
             } 
 
