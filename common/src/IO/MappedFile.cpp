/*
 Copyright (C) 2010-2017 Kristian Duske
 
 This file is part of TrenchBroom.
 
 TrenchBroom is free software: you can redistribute it and/or modify
 it under the terms of the GNU General Public License as published by
 the Free Software Foundation, either version 3 of the License, or
 (at your option) any later version.
 
 TrenchBroom is distributed in the hope that it will be useful,
 but WITHOUT ANY WARRANTY; without even the implied warranty of
 MERCHANTABILITY or FITNESS FOR A PARTICULAR PURPOSE.  See the
 GNU General Public License for more details.
 
 You should have received a copy of the GNU General Public License
 along with TrenchBroom. If not, see <http://www.gnu.org/licenses/>.
 */

#include "MappedFile.h"

#include "Exceptions.h"
#include "IO/Path.h"

#ifdef _WIN32
#include <Windows.h>
#include <fstream>
#else
#include <fcntl.h>
#include <unistd.h>
#include <sys/mman.h>
#endif

namespace TrenchBroom {
    namespace IO {
        MappedFile::MappedFile(const Path& path) :
        m_path(path),
        m_begin(nullptr),
        m_end(nullptr) {
        }
        
        MappedFile::~MappedFile() {
            m_begin = nullptr;
            m_end = nullptr;
        }

        const Path& MappedFile::path() const {
            return m_path;
        }

        size_t MappedFile::size() const {
            return static_cast<size_t>(m_end - m_begin);
        }
        
        const char* MappedFile::begin() const {
            return m_begin;
        }
        
        const char* MappedFile::end() const {
            return m_end;
        }

        void MappedFile::init(const char* begin, const char* end) {
            assert(m_begin == nullptr && m_end == nullptr);
            if (end < begin)
                throw FileSystemException("End of mapped file is before begin");
            m_begin = begin;
            m_end = end;
        }

        MappedFileBufferView::MappedFileBufferView(const Path& path, const char* begin, const char* end) :
        MappedFile(path) {
            init(begin, end);
        }

        MappedFileBufferView::MappedFileBufferView(const Path& path, const char* begin, const size_t size) :
        MappedFileBufferView(path, begin, begin + size) {}

        MappedFileView::MappedFileView(MappedFile::Ptr container, const Path& path, const char* begin, const char* end) :
        MappedFileBufferView(path, begin, end),
        m_container(std::move(container)) {}

        MappedFileView::MappedFileView(MappedFile::Ptr container, const Path& path, const char* begin, const size_t size) :
        MappedFileBufferView(path, begin, size),
        m_container(std::move(container)) {}

        MappedFileBuffer::MappedFileBuffer(const Path& path, std::unique_ptr<char[]> buffer, const size_t size) :
        MappedFileBufferView(path, buffer.get(), buffer.get() + size),
        m_buffer(std::move(buffer)) {}

#ifdef _WIN32
        WinMappedFile::WinMappedFile(const Path& path, std::ios_base::openmode mode) :
        MappedFile(path),
        m_fileHandle(INVALID_HANDLE_VALUE),
        m_mappingHandle(nullptr),
        m_address(nullptr) {
            size_t size = 0;
            
            DWORD accessMode = 0;
            DWORD protect = 0;
            DWORD mapAccess = 0;
            if ((mode & (std::ios_base::in | std::ios_base::out)) == (std::ios_base::in | std::ios_base::out)) {
                accessMode = GENERIC_READ | GENERIC_WRITE;
                protect = PAGE_READWRITE;
                mapAccess = FILE_MAP_ALL_ACCESS;
            } else if (mode & (std::ios_base::out)) {
                accessMode = GENERIC_WRITE;
                protect = PAGE_READWRITE;
                mapAccess = FILE_MAP_WRITE;
            } else {
                accessMode = GENERIC_READ;
                protect = PAGE_READONLY;
                mapAccess = FILE_MAP_READ;
            }
            
            const String pathStr = path.asString();
            const size_t numChars = pathStr.size();
            LPWSTR uFilename = new wchar_t[numChars + 1];
            MultiByteToWideChar(CP_ACP, MB_PRECOMPOSED, pathStr.c_str(), numChars, uFilename, numChars + 1);
            uFilename[numChars] = 0;
            
            char* mappingName = new char[numChars + 1];
            for (size_t i = 0; i < numChars; i++) {
                if (pathStr[i] == '\\')
                    mappingName[i] = '_';
                else
                    mappingName[i] = pathStr[i];
            }
            mappingName[numChars] = 0;
            
            LPWSTR uMappingName = new TCHAR[numChars + 1];
            MultiByteToWideChar(CP_ACP, MB_PRECOMPOSED, mappingName, numChars, uMappingName, numChars + 1);
            uMappingName[numChars] = 0;
            delete [] mappingName;
            
            m_mappingHandle = OpenFileMapping(mapAccess, true, uMappingName);
            if (m_mappingHandle == nullptr) {
                m_fileHandle = CreateFile(uFilename, accessMode, FILE_SHARE_READ, nullptr, OPEN_EXISTING, FILE_ATTRIBUTE_NORMAL, nullptr);
                delete [] uFilename;

                if (m_fileHandle != INVALID_HANDLE_VALUE) {
                    size = static_cast<size_t>(GetFileSize(m_fileHandle, nullptr));
                    m_mappingHandle = CreateFileMapping(m_fileHandle, nullptr, protect, 0, 0, uMappingName);
                    delete [] uMappingName;
                } else {
                    delete [] uMappingName;
<<<<<<< HEAD
					throwError(path, "CreateFile");
				}
		    } else {
=======
                    throwError(path);
                }
            } else {
>>>>>>> d3fcb68c
                WIN32_FILE_ATTRIBUTE_DATA attrs;
                const BOOL result = GetFileAttributesEx(uFilename, GetFileExInfoStandard, &attrs);
                
                delete [] uFilename;
                delete [] uMappingName;
                
                if (result != 0) {
                    size = (attrs.nFileSizeHigh << 16) + attrs.nFileSizeLow;
                } else {
<<<<<<< HEAD
				    CloseHandle(m_mappingHandle);
				    m_mappingHandle = nullptr;
					throwError(path, "GetFileAttributesEx");
				}
		    }
=======
                    CloseHandle(m_mappingHandle);
                    m_mappingHandle = nullptr;
                    throwError(path);
                }
            }
>>>>>>> d3fcb68c
            
            if (m_mappingHandle != nullptr) {
                m_address = static_cast<char*>(MapViewOfFile(m_mappingHandle, mapAccess, 0, 0, 0));
                if (m_address != nullptr) {
                    init(m_address, m_address + size);
<<<<<<< HEAD
			    } else {
				    CloseHandle(m_mappingHandle);
				    m_mappingHandle = nullptr;
				    CloseHandle(m_fileHandle);
				    m_fileHandle = INVALID_HANDLE_VALUE;
					throwError(path, "MapViewOfFile");
			    }
		    } else {
			    if (m_fileHandle != INVALID_HANDLE_VALUE) {
				    CloseHandle(m_fileHandle);
				    m_fileHandle = INVALID_HANDLE_VALUE;
					throwError(path, "OpenFileMapping or CreateFileMapping");
				}
		    }
=======
                } else {
                    CloseHandle(m_mappingHandle);
                    m_mappingHandle = nullptr;
                    CloseHandle(m_fileHandle);
                    m_fileHandle = INVALID_HANDLE_VALUE;
                    throwError(path);
                }
            } else {
                if (m_fileHandle != INVALID_HANDLE_VALUE) {
                    CloseHandle(m_fileHandle);
                    m_fileHandle = INVALID_HANDLE_VALUE;
                    throwError(path);
                }
            }
>>>>>>> d3fcb68c
        }
        
        WinMappedFile::~WinMappedFile() {
            if (m_address != nullptr) {
                UnmapViewOfFile(m_address);
                m_address = nullptr;
            }
            
            if (m_mappingHandle != nullptr) {
                CloseHandle(m_mappingHandle);
                m_mappingHandle = nullptr;
            }
            
            if (m_fileHandle != INVALID_HANDLE_VALUE) {
                CloseHandle(m_fileHandle);
                m_fileHandle = INVALID_HANDLE_VALUE;
            }
        }

<<<<<<< HEAD
		void WinMappedFile::throwError(const Path& path, const String& functionName) {
			char buf[512];
			const auto error = GetLastError();
			FormatMessageA(FORMAT_MESSAGE_FROM_SYSTEM | FORMAT_MESSAGE_IGNORE_INSERTS,
				NULL, error, MAKELANGID(LANG_NEUTRAL, SUBLANG_DEFAULT),
				buf, (sizeof(buf) / sizeof(char)), NULL);

			StringStream msg;
			msg << "Cannot open file " << path << ": Function " << functionName << " threw error " << error << " - "  << buf;
			throw FileSystemException(msg.str());
		}
=======
        void WinMappedFile::throwError(const Path& path) {
            char buf[512];
            const auto error = GetLastError();
            FormatMessageA(FORMAT_MESSAGE_FROM_SYSTEM | FORMAT_MESSAGE_IGNORE_INSERTS,
                NULL, error, MAKELANGID(LANG_NEUTRAL, SUBLANG_DEFAULT),
                buf, (sizeof(buf) / sizeof(char)), NULL);

            StringStream msg;
            msg << "Cannot open file " << path << ": " << buf << " (" << error << ")";
            throw FileSystemException(msg.str());
        }
>>>>>>> d3fcb68c
#else
        PosixMappedFile::PosixMappedFile(const Path& path, std::ios_base::openmode mode) :
        MappedFile(path),
        m_address(nullptr),
        m_size(0),
        m_filedesc(-1) {
            int flags = 0;
            int prot = 0;
            if ((mode & std::ios_base::in)) {
                if ((mode & std::ios_base::out)) {
                    flags = O_RDWR;
                } else {
                    flags = O_RDONLY;
                }
                prot |= PROT_READ;
            }
            if ((mode & std::ios_base::out)) {
                if (!(mode & std::ios_base::in)) {
                    flags = O_WRONLY;
                }
                prot |= PROT_WRITE;
            }
            
            m_filedesc = open(path.asString().c_str(), flags);
            if (m_filedesc >= 0) {
                m_size = static_cast<size_t>(lseek(m_filedesc, 0, SEEK_END));
                lseek(m_filedesc, 0, SEEK_SET);
                m_address = static_cast<char*>(mmap(nullptr, m_size, prot, MAP_FILE | MAP_PRIVATE, m_filedesc, 0));
                if (m_address != nullptr) {
                    init(m_address, m_address + m_size);
                } else {
                    close(m_filedesc);
                    m_filedesc = -1;
                    throw FileSystemException("Cannot open file " + path.asString());
                }
            } else {
                throw FileSystemException("Cannot open file " + path.asString());
            }
        }
        
        PosixMappedFile::~PosixMappedFile() {
            if (m_address != nullptr) {
                munmap(m_address, m_size);
            }
            
            if (m_filedesc >= 0) {
                close(m_filedesc);
                m_filedesc = -1;
            }
        }
#endif
    }
}<|MERGE_RESOLUTION|>--- conflicted
+++ resolved
@@ -144,15 +144,9 @@
                     delete [] uMappingName;
                 } else {
                     delete [] uMappingName;
-<<<<<<< HEAD
-					throwError(path, "CreateFile");
-				}
-		    } else {
-=======
-                    throwError(path);
-                }
-            } else {
->>>>>>> d3fcb68c
+                    throwError(path, "CreateFile");
+                }
+            } else {
                 WIN32_FILE_ATTRIBUTE_DATA attrs;
                 const BOOL result = GetFileAttributesEx(uFilename, GetFileExInfoStandard, &attrs);
                 
@@ -162,55 +156,30 @@
                 if (result != 0) {
                     size = (attrs.nFileSizeHigh << 16) + attrs.nFileSizeLow;
                 } else {
-<<<<<<< HEAD
-				    CloseHandle(m_mappingHandle);
-				    m_mappingHandle = nullptr;
-					throwError(path, "GetFileAttributesEx");
-				}
-		    }
-=======
                     CloseHandle(m_mappingHandle);
                     m_mappingHandle = nullptr;
-                    throwError(path);
-                }
-            }
->>>>>>> d3fcb68c
+                    throwError(path, "GetFileAttributesEx");
+                }
+            }
             
             if (m_mappingHandle != nullptr) {
                 m_address = static_cast<char*>(MapViewOfFile(m_mappingHandle, mapAccess, 0, 0, 0));
                 if (m_address != nullptr) {
                     init(m_address, m_address + size);
-<<<<<<< HEAD
-			    } else {
-				    CloseHandle(m_mappingHandle);
-				    m_mappingHandle = nullptr;
-				    CloseHandle(m_fileHandle);
-				    m_fileHandle = INVALID_HANDLE_VALUE;
-					throwError(path, "MapViewOfFile");
-			    }
-		    } else {
-			    if (m_fileHandle != INVALID_HANDLE_VALUE) {
-				    CloseHandle(m_fileHandle);
-				    m_fileHandle = INVALID_HANDLE_VALUE;
-					throwError(path, "OpenFileMapping or CreateFileMapping");
-				}
-		    }
-=======
                 } else {
                     CloseHandle(m_mappingHandle);
                     m_mappingHandle = nullptr;
                     CloseHandle(m_fileHandle);
                     m_fileHandle = INVALID_HANDLE_VALUE;
-                    throwError(path);
+                    throwError(path, "MapViewOfFile");
                 }
             } else {
                 if (m_fileHandle != INVALID_HANDLE_VALUE) {
                     CloseHandle(m_fileHandle);
                     m_fileHandle = INVALID_HANDLE_VALUE;
-                    throwError(path);
-                }
-            }
->>>>>>> d3fcb68c
+                    throwError(path, "OpenFileMapping or CreateFileMapping");
+                }
+            }
         }
         
         WinMappedFile::~WinMappedFile() {
@@ -230,20 +199,7 @@
             }
         }
 
-<<<<<<< HEAD
-		void WinMappedFile::throwError(const Path& path, const String& functionName) {
-			char buf[512];
-			const auto error = GetLastError();
-			FormatMessageA(FORMAT_MESSAGE_FROM_SYSTEM | FORMAT_MESSAGE_IGNORE_INSERTS,
-				NULL, error, MAKELANGID(LANG_NEUTRAL, SUBLANG_DEFAULT),
-				buf, (sizeof(buf) / sizeof(char)), NULL);
-
-			StringStream msg;
-			msg << "Cannot open file " << path << ": Function " << functionName << " threw error " << error << " - "  << buf;
-			throw FileSystemException(msg.str());
-		}
-=======
-        void WinMappedFile::throwError(const Path& path) {
+        void WinMappedFile::throwError(const Path& path, const String& functionName) {
             char buf[512];
             const auto error = GetLastError();
             FormatMessageA(FORMAT_MESSAGE_FROM_SYSTEM | FORMAT_MESSAGE_IGNORE_INSERTS,
@@ -251,10 +207,9 @@
                 buf, (sizeof(buf) / sizeof(char)), NULL);
 
             StringStream msg;
-            msg << "Cannot open file " << path << ": " << buf << " (" << error << ")";
+            msg << "Cannot open file " << path << ": Function " << functionName << " threw error " << error << " - "  << buf;
             throw FileSystemException(msg.str());
         }
->>>>>>> d3fcb68c
 #else
         PosixMappedFile::PosixMappedFile(const Path& path, std::ios_base::openmode mode) :
         MappedFile(path),
