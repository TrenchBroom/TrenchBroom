--- conflicted
+++ resolved
@@ -199,7 +199,6 @@
             return faceEdges;
         }
         
-<<<<<<< HEAD
         void Bsp29Parser::parseModels(Assets::EntityModel* model, const TextureInfoList& textureInfos, const std::vector<vm::vec3f>& vertices, const EdgeInfoList& edgeInfos, const FaceInfoList& faceInfos, const FaceEdgeIndexList& faceEdges) {
             using Vertex = Assets::EntityModel::Vertex;
             using VertexList = Vertex::List;
@@ -238,63 +237,15 @@
                     for (size_t k = 0; k < faceVertexCount; ++k) {
                         const int faceEdgeIndex = faceEdges[faceInfo.edgeIndex + k];
                         size_t vertexIndex;
-                        if (faceEdgeIndex < 0)
+                        if (faceEdgeIndex < 0) {
                             vertexIndex = edgeInfos[static_cast<size_t>(-faceEdgeIndex)].vertexIndex2;
-                        else
+                        } else {
                             vertexIndex = edgeInfos[static_cast<size_t>(faceEdgeIndex)].vertexIndex1;
+                        }
 
                         const auto& position = vertices[vertexIndex];
-                        const auto texCoords = textureCoords(position, textureInfo, *skin);
+                        const auto texCoords = textureCoords(position, textureInfo, skin);
                         faceVertices.push_back(Vertex(position, texCoords));
-=======
-        Assets::Bsp29Model* Bsp29Parser::parseModels(Assets::TextureCollection* textureCollection, const TextureInfoList& textureInfos, const std::vector<vm::vec3f>& vertices, const EdgeInfoList& edgeInfos, const FaceInfoList& faceInfos, const FaceEdgeIndexList& faceEdges) {
-            
-            auto* model = new Assets::Bsp29Model(m_name, textureCollection);
-            try {
-                VertexMarkList vertexMarks(vertices.size(), false);
-                std::vector<vm::vec3f> modelVertices;
-                
-                const char* cursor = m_begin + BspLayout::DirModelAddress;
-                const size_t modelsAddr = readSize<int32_t>(cursor);
-                const size_t modelsLength = readSize<int32_t>(cursor);
-                const size_t modelCount = modelsLength / BspLayout::ModelSize;
-                
-                cursor = m_begin + modelsAddr;
-                for (size_t i = 0; i < modelCount; ++i) {
-                    cursor += BspLayout::ModelFaceIndex;
-                    const size_t modelFaceIndex = readSize<int32_t>(cursor);
-                    const size_t modelFaceCount = readSize<int32_t>(cursor);
-                    size_t totalVertexCount = 0;
-                    
-                    Assets::Bsp29Model::FaceList faces;
-                    faces.reserve(modelFaceCount);
-                    for (size_t j = 0; j < modelFaceCount; ++j) {
-                        const FaceInfo& faceInfo = faceInfos[modelFaceIndex + j];
-                        const TextureInfo& textureInfo = textureInfos[faceInfo.textureInfoIndex];
-                        auto* texture = textureCollection->textureByIndex(textureInfo.textureIndex);
-                        const size_t faceVertexCount = faceInfo.edgeCount;
-
-                        Assets::Bsp29Model::Face face(texture, faceVertexCount);
-                        for (size_t k = 0; k < faceVertexCount; ++k) {
-                            const int faceEdgeIndex = faceEdges[faceInfo.edgeIndex + k];
-                            size_t vertexIndex;
-                            if (faceEdgeIndex < 0) {
-                                vertexIndex = edgeInfos[static_cast<size_t>(-faceEdgeIndex)].vertexIndex2;
-                            } else {
-                                vertexIndex = edgeInfos[static_cast<size_t>(faceEdgeIndex)].vertexIndex1;
-                            }
-
-                            const vm::vec3f& vertex = vertices[vertexIndex];
-                            const vm::vec2f texCoords = textureCoords(vertex, textureInfo, texture);
-                            face.addVertex(vertex, texCoords);
-
-                            if (!vertexMarks[vertexIndex]) {
-                                modelVertices.push_back(vertex);
-                            }
-                        }
-                        faces.push_back(face);
-                        totalVertexCount += faceVertexCount;
->>>>>>> db8d88ff
                     }
 
                     builder.addPolygon(skin, faceVertices);
