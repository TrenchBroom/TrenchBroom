--- conflicted
+++ resolved
@@ -203,7 +203,6 @@
             using Vertex = Assets::EntityModel::Vertex;
             using VertexList = Vertex::List;
 
-<<<<<<< HEAD
             const char* cursor = m_begin + BspLayout::DirModelAddress;
             const auto modelsAddr = readSize<int32_t>(cursor);
             const auto modelsLength = readSize<int32_t>(cursor);
@@ -246,27 +245,6 @@
                         const auto& position = vertices[vertexIndex];
                         const auto texCoords = textureCoords(position, textureInfo, *skin);
                         faceVertices.push_back(Vertex(position, texCoords));
-=======
-                        Assets::Bsp29Model::Face face(texture, faceVertexCount);
-                        for (size_t k = 0; k < faceVertexCount; ++k) {
-                            const int faceEdgeIndex = faceEdges[faceInfo.edgeIndex + k];
-                            size_t vertexIndex;
-                            if (faceEdgeIndex < 0)
-                                vertexIndex = edgeInfos[static_cast<size_t>(-faceEdgeIndex)].vertexIndex2;
-                            else
-                                vertexIndex = edgeInfos[static_cast<size_t>(faceEdgeIndex)].vertexIndex1;
-                            
-                            const Vec3f& vertex = vertices[vertexIndex];
-                            const Vec2f texCoords = textureCoords(vertex, textureInfo, *texture);
-                            face.addVertex(vertex, texCoords);
-                            
-                            if (!vertexMarks[vertexIndex]) {
-                                modelVertices.push_back(vertex);
-                            }
-                        }
-                        faces.push_back(face);
-                        totalVertexCount += faceVertexCount;
->>>>>>> 0ae0a03f
                     }
 
                     builder.addPolygon(skin, faceVertices);
