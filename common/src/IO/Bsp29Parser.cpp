/*
 Copyright (C) 2010-2017 Kristian Duske

 This file is part of TrenchBroom.

 TrenchBroom is free software: you can redistribute it and/or modify
 it under the terms of the GNU General Public License as published by
 the Free Software Foundation, either version 3 of the License, or
 (at your option) any later version.

 TrenchBroom is distributed in the hope that it will be useful,
 but WITHOUT ANY WARRANTY; without even the implied warranty of
 MERCHANTABILITY or FITNESS FOR A PARTICULAR PURPOSE.  See the
 GNU General Public License for more details.

 You should have received a copy of the GNU General Public License
 along with TrenchBroom. If not, see <http://www.gnu.org/licenses/>.
 */

#include "Bsp29Parser.h"

#include <Assets/EntityModel.h>
#include "Assets/Texture.h"
#include "Assets/Palette.h"
#include "IO/CharArrayReader.h"
#include "IO/IdMipTextureReader.h"
#include "Renderer/TexturedIndexRangeMap.h"
#include "Renderer/TexturedIndexRangeMapBuilder.h"

namespace TrenchBroom {
    namespace IO {
        namespace BspLayout {
            static const size_t DirTexturesAddress    = 0x14;
            // static const size_t DirTexturesSize       = 0x18;
            static const size_t DirVerticesAddress    = 0x1C;
            // static const size_t DirVerticesSize       = 0x20;
            static const size_t DirTexInfosAddress    = 0x34;
            // static const size_t DirTexInfoSize        = 0x38;
            static const size_t DirFacesAddress       = 0x3C;
            // static const size_t DirFacesSize          = 0x40;
            static const size_t DirEdgesAddress       = 0x64;
            // static const size_t DirEdgesSize          = 0x68;
            static const size_t DirFaceEdgesAddress   = 0x6C;
            // static const size_t DirFaceEdgesSize      = 0x70;
            static const size_t DirModelAddress       = 0x74;
            // static const size_t DirModelSize          = 0x78;

            // static const size_t TextureNameLength     = 0x10;

            static const size_t FaceSize              = 0x14;
            static const size_t FaceEdgeIndex         = 0x4;
            static const size_t FaceRest              = 0x8;

            static const size_t TexInfoSize           = 0x28;
            static const size_t TexInfoRest           = 0x4;

            static const size_t FaceEdgeSize          = 0x4;
            static const size_t ModelSize             = 0x40;
            // static const size_t ModelOrigin           = 0x18;
            static const size_t ModelFaceIndex        = 0x38;
            // static const size_t ModelFaceCount        = 0x3c;
        }

        Bsp29Parser::Bsp29Parser(const String& name, const char* begin, const char* end, const Assets::Palette& palette) :
        m_name(name),
        m_begin(begin),
        m_end(end),
        m_palette(palette) {}

<<<<<<< HEAD
        std::unique_ptr<Assets::EntityModel> Bsp29Parser::doInitializeModel(Logger& logger) {
            CharArrayReader reader(m_begin, m_end);
            const auto version = reader.readInt<int32_t>();
            if (version != 29) {
                throw AssetException() << "Unsupported BSP model version: " << version;
            }

            reader.seekFromBegin(BspLayout::DirTexturesAddress);
            const auto textureOffset = reader.readSize<int32_t>();

            reader.seekFromBegin(BspLayout::DirModelAddress);
            /* const auto modelsOffset = */ reader.readSize<int32_t>();
            const auto modelsLength = reader.readSize<int32_t>();
            const auto frameCount = modelsLength / BspLayout::ModelSize;

            const auto textures = parseTextures(reader.subReaderFromBegin(textureOffset));

            auto model = std::make_unique<Assets::EntityModel>(m_name);
            model->addFrames(frameCount);

            auto& surface = model->addSurface(m_name);
            for (auto* texture : textures) {
                surface.addSkin(texture);
            }

            return model;
        }

        void Bsp29Parser::doLoadFrame(const size_t frameIndex, Assets::EntityModel& model, Logger& logger) {
=======
        Assets::EntityModel* Bsp29Parser::doParseModel(Logger& logger) {
>>>>>>> 203ef05f
            CharArrayReader reader(m_begin, m_end);
            const auto version = reader.readInt<int32_t>();
            if (version != 29) {
                throw AssetException() << "Unsupported BSP model version: " << version;
            }

            reader.seekFromBegin(BspLayout::DirTexturesAddress);
            const auto textureOffset = reader.readSize<int32_t>();
            /* const auto textureLength = */ reader.readSize<int32_t>();

            reader.seekFromBegin(BspLayout::DirTexInfosAddress);
            const auto textureInfoOffset = reader.readSize<int32_t>();
            const auto textureInfoLength = reader.readSize<int32_t>();
            const auto textureInfoCount  = textureInfoLength / BspLayout::TexInfoSize;

            reader.seekFromBegin(BspLayout::DirVerticesAddress);
            const auto vertexOffset = reader.readSize<int32_t>();
            const auto vertexLength = reader.readSize<int32_t>();
            const auto vertexCount = vertexLength / (3 * sizeof(float));

            reader.seekFromBegin(BspLayout::DirEdgesAddress);
            const auto edgeInfoOffset = reader.readSize<int32_t>();
            const auto edgeInfoLength = reader.readSize<int32_t>();
            const auto edgeInfoCount = edgeInfoLength / (2 * sizeof(uint16_t));

            reader.seekFromBegin(BspLayout::DirFacesAddress);
            const auto faceInfoOffset = reader.readSize<int32_t>();
            const auto faceInfoLength = reader.readSize<int32_t>();
            const auto faceInfoCount = faceInfoLength / BspLayout::FaceSize;

            reader.seekFromBegin(BspLayout::DirFaceEdgesAddress);
            const auto faceEdgesOffset = reader.readSize<int32_t>();
            const auto faceEdgesLength = reader.readSize<int32_t>();
            const auto faceEdgesCount = faceEdgesLength / BspLayout::FaceEdgeSize;

            reader.seekFromBegin(BspLayout::DirModelAddress);
            const auto modelsOffset = reader.readSize<int32_t>();

            const auto textures = parseTextures(reader.subReaderFromBegin(textureOffset));
            const auto textureInfos = parseTextureInfos(reader.subReaderFromBegin(textureInfoOffset), textureInfoCount);
            const auto vertices = parseVertices(reader.subReaderFromBegin(vertexOffset), vertexCount);
            const auto edgeInfos = parseEdgeInfos(reader.subReaderFromBegin(edgeInfoOffset), edgeInfoCount);
            const auto faceInfos = parseFaceInfos(reader.subReaderFromBegin(faceInfoOffset), faceInfoCount);
            const auto faceEdges = parseFaceEdges(reader.subReaderFromBegin(faceEdgesOffset), faceEdgesCount);

            parseFrame(reader.subReaderFromBegin(modelsOffset + frameIndex * BspLayout::ModelSize, BspLayout::ModelSize), frameIndex, model, textureInfos, vertices, edgeInfos, faceInfos, faceEdges);
        }

        Assets::TextureList Bsp29Parser::parseTextures(CharArrayReader reader) {
            const TextureReader::TextureNameStrategy nameStrategy;
            IdMipTextureReader textureReader(nameStrategy, m_palette);

            const auto textureCount = reader.readSize<int32_t>();
            Assets::TextureList result(textureCount);

            for (size_t i = 0; i < textureCount; ++i) {
                const auto textureOffset = reader.readInt<int32_t>();
                // 2153: Some BSPs contain negative texture offsets.
                if (textureOffset < 0) {
                    continue;
                }

                auto subReader = reader.subReaderFromBegin(static_cast<size_t>(textureOffset));

                // We can't easily tell where the texture ends without duplicating all of the parsing code (including HlMip) here.
                // Just prevent the texture reader from reading past the end of the .bsp file.
                auto fileView = std::make_shared<MappedFileBufferView>(Path(), subReader.begin(), subReader.end());
                result[i] = textureReader.readTexture(fileView);
            }

            return result;
        }

        Bsp29Parser::TextureInfoList Bsp29Parser::parseTextureInfos(CharArrayReader reader, const size_t textureInfoCount) {
            TextureInfoList result(textureInfoCount);
            for (size_t i = 0; i < textureInfoCount; ++i) {
                result[i].sAxis = reader.readVec<float, 3>();
                result[i].sOffset = reader.readFloat<float>();
                result[i].tAxis = reader.readVec<float, 3>();
                result[i].tOffset = reader.readFloat<float>();
                result[i].textureIndex = reader.readSize<uint32_t>();
                reader.seekForward(BspLayout::TexInfoRest);
            }
            return result;
        }

        std::vector<vm::vec3f> Bsp29Parser::parseVertices(CharArrayReader reader, const size_t vertexCount) {
            std::vector<vm::vec3f> result(vertexCount);
            for (size_t i = 0; i < vertexCount; ++i) {
                result[i] = reader.readVec<float, 3>();
            }
            return result;
        }

        Bsp29Parser::EdgeInfoList Bsp29Parser::parseEdgeInfos(CharArrayReader reader, const size_t edgeInfoCount) {
            EdgeInfoList result(edgeInfoCount);
            for (size_t i = 0; i < edgeInfoCount; ++i) {
                result[i].vertexIndex1 = reader.readSize<uint16_t>();
                result[i].vertexIndex2 = reader.readSize<uint16_t>();
            }
            return result;
        }

        Bsp29Parser::FaceInfoList Bsp29Parser::parseFaceInfos(CharArrayReader reader, const size_t faceInfoCount) {
            FaceInfoList result(faceInfoCount);
            for (size_t i = 0; i < faceInfoCount; ++i) {
                reader.seekForward(BspLayout::FaceEdgeIndex);
                result[i].edgeIndex = reader.readSize<int32_t>();
                result[i].edgeCount = reader.readSize<uint16_t>();
                result[i].textureInfoIndex = reader.readSize<uint16_t>();
                reader.seekForward(BspLayout::FaceRest);
            }
            return result;
        }

        Bsp29Parser::FaceEdgeIndexList Bsp29Parser::parseFaceEdges(CharArrayReader reader, const size_t faceEdgeCount) {
            FaceEdgeIndexList result(faceEdgeCount);
            for (size_t i = 0; i < faceEdgeCount; ++i) {
                result[i] = reader.readInt<int32_t>();
            }
            return result;
        }

        void Bsp29Parser::parseFrame(CharArrayReader reader, const size_t frameIndex, Assets::EntityModel& model, const TextureInfoList& textureInfos, const std::vector<vm::vec3f>& vertices, const EdgeInfoList& edgeInfos, const FaceInfoList& faceInfos, const FaceEdgeIndexList& faceEdges) {
            using Vertex = Assets::EntityModel::Vertex;
            using VertexList = Vertex::List;

            auto& surface = model.surface(0);

            reader.seekForward(BspLayout::ModelFaceIndex);
            const auto modelFaceIndex = reader.readSize<int32_t>();
            const auto modelFaceCount = reader.readSize<int32_t>();
            size_t totalVertexCount = 0;
            Renderer::TexturedIndexRangeMap::Size size;

            for (size_t i = 0; i < modelFaceCount; ++i) {
                const auto& faceInfo = faceInfos[modelFaceIndex + i];
                const auto& textureInfo = textureInfos[faceInfo.textureInfoIndex];
                auto* skin = surface.skin(textureInfo.textureIndex);
                if (skin != nullptr) {
                    const auto faceVertexCount = faceInfo.edgeCount;
                    size.inc(skin, GL_POLYGON, faceVertexCount);
                    totalVertexCount += faceVertexCount;
                }
            }

<<<<<<< HEAD
            vm::bbox3f::builder bounds;

            Renderer::TexturedIndexRangeMapBuilder<Vertex::Spec> builder(totalVertexCount, size);
            for (size_t i = 0; i < modelFaceCount; ++i) {
                const auto& faceInfo = faceInfos[modelFaceIndex + i];
                const auto& textureInfo = textureInfos[faceInfo.textureInfoIndex];
                auto* skin = surface.skin(textureInfo.textureIndex);
                if (skin != nullptr) {
                    const auto faceVertexCount = faceInfo.edgeCount;

                    VertexList faceVertices;
                    faceVertices.reserve(faceVertexCount);
                    for (size_t k = 0; k < faceVertexCount; ++k) {
                        const int faceEdgeIndex = faceEdges[faceInfo.edgeIndex + k];
                        size_t vertexIndex;
                        if (faceEdgeIndex < 0) {
                            vertexIndex = edgeInfos[static_cast<size_t>(-faceEdgeIndex)].vertexIndex2;
                        } else {
                            vertexIndex = edgeInfos[static_cast<size_t>(faceEdgeIndex)].vertexIndex1;
=======
                vm::bbox3f bounds;

                Renderer::TexturedIndexRangeMapBuilder<Vertex::Type> builder(totalVertexCount, size);
                for (size_t j = 0; j < modelFaceCount; ++j) {
                    const auto& faceInfo = faceInfos[modelFaceIndex + j];
                    const auto& textureInfo = textureInfos[faceInfo.textureInfoIndex];
                    auto* skin = skins[textureInfo.textureIndex];
                    if (skin != nullptr) {
                        const auto faceVertexCount = faceInfo.edgeCount;

                        VertexList faceVertices;
                        faceVertices.reserve(faceVertexCount);
                        for (size_t k = 0; k < faceVertexCount; ++k) {
                            const int faceEdgeIndex = faceEdges[faceInfo.edgeIndex + k];
                            size_t vertexIndex;
                            if (faceEdgeIndex < 0) {
                                vertexIndex = edgeInfos[static_cast<size_t>(-faceEdgeIndex)].vertexIndex2;
                            } else {
                                vertexIndex = edgeInfos[static_cast<size_t>(faceEdgeIndex)].vertexIndex1;
                            }

                            const auto& position = vertices[vertexIndex];
                            const auto texCoords = textureCoords(position, textureInfo, skin);

                            if (i == 0 && j == 0) {
                                bounds.min = bounds.max = position;
                            } else {
                                bounds = vm::merge(bounds, position);
                            }

                            faceVertices.emplace_back(position, texCoords);
>>>>>>> 203ef05f
                        }

                        const auto& position = vertices[vertexIndex];
                        const auto texCoords = textureCoords(position, textureInfo, skin);

                        bounds.add(position);

                        faceVertices.push_back(Vertex(position, texCoords));
                    }

                    builder.addPolygon(skin, faceVertices);
                }
            }

            StringStream frameName;
            frameName << m_name << "_" << frameIndex;

            auto& frame = model.loadFrame(frameIndex, frameName.str(), bounds.bounds());
            surface.addTexturedMesh(frame, builder.vertices(), builder.indices());

        }

        vm::vec2f Bsp29Parser::textureCoords(const vm::vec3f& vertex, const TextureInfo& textureInfo, const Assets::Texture* texture) const {
            if (texture == nullptr) {
                return vm::vec2f::zero;
            } else {
                return vm::vec2f((dot(vertex, textureInfo.sAxis) + textureInfo.sOffset) / texture->width(),
                                 (dot(vertex, textureInfo.tAxis) + textureInfo.tOffset) / texture->height());
            }
        }
    }
}<|MERGE_RESOLUTION|>--- conflicted
+++ resolved
@@ -67,7 +67,6 @@
         m_end(end),
         m_palette(palette) {}
 
-<<<<<<< HEAD
         std::unique_ptr<Assets::EntityModel> Bsp29Parser::doInitializeModel(Logger& logger) {
             CharArrayReader reader(m_begin, m_end);
             const auto version = reader.readInt<int32_t>();
@@ -97,9 +96,6 @@
         }
 
         void Bsp29Parser::doLoadFrame(const size_t frameIndex, Assets::EntityModel& model, Logger& logger) {
-=======
-        Assets::EntityModel* Bsp29Parser::doParseModel(Logger& logger) {
->>>>>>> 203ef05f
             CharArrayReader reader(m_begin, m_end);
             const auto version = reader.readInt<int32_t>();
             if (version != 29) {
@@ -246,10 +242,9 @@
                 }
             }
 
-<<<<<<< HEAD
             vm::bbox3f::builder bounds;
 
-            Renderer::TexturedIndexRangeMapBuilder<Vertex::Spec> builder(totalVertexCount, size);
+            Renderer::TexturedIndexRangeMapBuilder<Vertex::Type> builder(totalVertexCount, size);
             for (size_t i = 0; i < modelFaceCount; ++i) {
                 const auto& faceInfo = faceInfos[modelFaceIndex + i];
                 const auto& textureInfo = textureInfos[faceInfo.textureInfoIndex];
@@ -266,39 +261,6 @@
                             vertexIndex = edgeInfos[static_cast<size_t>(-faceEdgeIndex)].vertexIndex2;
                         } else {
                             vertexIndex = edgeInfos[static_cast<size_t>(faceEdgeIndex)].vertexIndex1;
-=======
-                vm::bbox3f bounds;
-
-                Renderer::TexturedIndexRangeMapBuilder<Vertex::Type> builder(totalVertexCount, size);
-                for (size_t j = 0; j < modelFaceCount; ++j) {
-                    const auto& faceInfo = faceInfos[modelFaceIndex + j];
-                    const auto& textureInfo = textureInfos[faceInfo.textureInfoIndex];
-                    auto* skin = skins[textureInfo.textureIndex];
-                    if (skin != nullptr) {
-                        const auto faceVertexCount = faceInfo.edgeCount;
-
-                        VertexList faceVertices;
-                        faceVertices.reserve(faceVertexCount);
-                        for (size_t k = 0; k < faceVertexCount; ++k) {
-                            const int faceEdgeIndex = faceEdges[faceInfo.edgeIndex + k];
-                            size_t vertexIndex;
-                            if (faceEdgeIndex < 0) {
-                                vertexIndex = edgeInfos[static_cast<size_t>(-faceEdgeIndex)].vertexIndex2;
-                            } else {
-                                vertexIndex = edgeInfos[static_cast<size_t>(faceEdgeIndex)].vertexIndex1;
-                            }
-
-                            const auto& position = vertices[vertexIndex];
-                            const auto texCoords = textureCoords(position, textureInfo, skin);
-
-                            if (i == 0 && j == 0) {
-                                bounds.min = bounds.max = position;
-                            } else {
-                                bounds = vm::merge(bounds, position);
-                            }
-
-                            faceVertices.emplace_back(position, texCoords);
->>>>>>> 203ef05f
                         }
 
                         const auto& position = vertices[vertexIndex];
