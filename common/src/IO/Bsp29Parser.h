--- conflicted
+++ resolved
@@ -78,13 +78,8 @@
             EdgeInfoList parseEdgeInfos();
             FaceInfoList parseFaceInfos();
             FaceEdgeIndexList parseFaceEdges();
-<<<<<<< HEAD
             void parseModels(Assets::EntityModel* model, const TextureInfoList& textureInfos, const std::vector<vm::vec3f>& vertices, const EdgeInfoList& edgeInfos, const FaceInfoList& faceInfos, const FaceEdgeIndexList& faceEdges);
-            vm::vec2f textureCoords(const vm::vec3f& vertex, const TextureInfo& textureInfo, const Assets::Texture& texture) const;
-=======
-            Assets::Bsp29Model* parseModels(Assets::TextureCollection* textureCollection, const TextureInfoList& textureInfos, const std::vector<vm::vec3f>& vertices, const EdgeInfoList& edgeInfos, const FaceInfoList& faceInfos, const FaceEdgeIndexList& faceEdges);
             vm::vec2f textureCoords(const vm::vec3f& vertex, const TextureInfo& textureInfo, const Assets::Texture* texture) const;
->>>>>>> db8d88ff
         };
     }
 }
