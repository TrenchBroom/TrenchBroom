--- conflicted
+++ resolved
@@ -38,23 +38,15 @@
          * MapReader subclass for loading a whole .map file.
          */
         class WorldReader : public MapReader {
-<<<<<<< HEAD
-            std::unique_ptr<Model::World> m_world;
-            std::vector<Model::Layer*> m_layerList;
-=======
             std::unique_ptr<Model::WorldNode> m_world;
->>>>>>> acc010c6
+            std::vector<Model::LayerNode*> m_layerList;
         public:
             WorldReader(const char* begin, const char* end);
             explicit WorldReader(const std::string& str);
 
-<<<<<<< HEAD
-            std::unique_ptr<Model::World> read(Model::MapFormat format, const vm::bbox3& worldBounds, ParserStatus& status);
+            std::unique_ptr<Model::WorldNode> read(Model::MapFormat format, const vm::bbox3& worldBounds, ParserStatus& status);
         private:            
             void sanitizeLayerIndicies(ParserStatus& status);            
-=======
-            std::unique_ptr<Model::WorldNode> read(Model::MapFormat format, const vm::bbox3& worldBounds, ParserStatus& status);
->>>>>>> acc010c6
         private: // implement MapReader interface
             Model::ModelFactory& initialize(Model::MapFormat format) override;
             Model::Node* onWorldspawn(const std::vector<Model::EntityAttribute>& attributes, const ExtraAttributes& extraAttributes, ParserStatus& status) override;
