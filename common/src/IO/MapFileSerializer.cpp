/*
 Copyright (C) 2010-2017 Kristian Duske
 
 This file is part of TrenchBroom.
 
 TrenchBroom is free software: you can redistribute it and/or modify
 it under the terms of the GNU General Public License as published by
 the Free Software Foundation, either version 3 of the License, or
 (at your option) any later version.
 
 TrenchBroom is distributed in the hope that it will be useful,
 but WITHOUT ANY WARRANTY; without even the implied warranty of
 MERCHANTABILITY or FITNESS FOR A PARTICULAR PURPOSE.  See the
 GNU General Public License for more details.
 
 You should have received a copy of the GNU General Public License
 along with TrenchBroom. If not, see <http://www.gnu.org/licenses/>.
 */

#include "MapFileSerializer.h"
#include "Exceptions.h"
#include "IO/DiskFileSystem.h"
#include "IO/Path.h"
#include "Model/BrushFace.h"

namespace TrenchBroom {
    namespace IO {
        class QuakeFileSerializer : public MapFileSerializer {
        private:
            String FacePointFormat;
            String TextureInfoFormat;
        public:
            QuakeFileSerializer(FILE* stream) :
            MapFileSerializer(stream) {
                StringStream str;
                str <<
                "( %." << FloatPrecision << "g " <<
                "%." << FloatPrecision << "g " <<
                "%." << FloatPrecision << "g ) " <<
                "( %." << FloatPrecision << "g " <<
                "%." << FloatPrecision << "g " <<
                "%." << FloatPrecision << "g ) " <<
                "( %." << FloatPrecision << "g " <<
                "%." << FloatPrecision << "g " <<
                "%." << FloatPrecision << "g )";

                FacePointFormat = str.str();
                TextureInfoFormat = " %s %.6g %.6g %.6g %.6g %.6g";
            }
        private:
            size_t doWriteBrushFace(FILE* stream, Model::BrushFace* face) override {
                writeFacePoints(stream, face);
                writeTextureInfo(stream, face);
                std::fprintf(stream, "\n");
                return 1;
            }
        protected:
            void writeFacePoints(FILE* stream, Model::BrushFace* face) {
                const Model::BrushFace::Points& points = face->points();

                std::fprintf(stream, FacePointFormat.c_str(),
                             points[0].x(),
                             points[0].y(),
                             points[0].z(),
                             points[1].x(),
                             points[1].y(),
                             points[1].z(),
                             points[2].x(),
                             points[2].y(),
                             points[2].z());
            }

            void writeTextureInfo(FILE* stream, Model::BrushFace* face) {
                const String& textureName = face->textureName().empty() ? Model::BrushFace::NoTextureName : face->textureName();
                std::fprintf(stream, TextureInfoFormat.c_str(),
                             textureName.c_str(),
                             face->xOffset(),
                             face->yOffset(),
                             face->rotation(),
                             face->xScale(),
                             face->yScale());
            }
        };

        class Quake2FileSerializer : public QuakeFileSerializer {
        private:
            String SurfaceAttributesFormat;
        public:
            Quake2FileSerializer(FILE* stream) :
            QuakeFileSerializer(stream) {
                SurfaceAttributesFormat = " %d %d %.6g";
            }
        private:
            size_t doWriteBrushFace(FILE* stream, Model::BrushFace* face) override {
                writeFacePoints(stream, face);
                writeTextureInfo(stream, face);

                if (face->hasSurfaceAttributes()) {
                    writeSurfaceAttributes(stream, face);
                }

                std::fprintf(stream, "\n");
                return 1;
            }
        protected:
            void writeSurfaceAttributes(FILE* stream, Model::BrushFace* face) {
                std::fprintf(stream, SurfaceAttributesFormat.c_str(),
                             face->surfaceContents(),
                             face->surfaceFlags(),
                             face->surfaceValue());
            }
        };


        class DaikatanaFileSerializer : public Quake2FileSerializer {
        private:
            String SurfaceColorFormat;
        public:
            DaikatanaFileSerializer(FILE* stream) :
            Quake2FileSerializer(stream) {
                SurfaceColorFormat = " %d %d %d";
            }
        private:
            size_t doWriteBrushFace(FILE* stream, Model::BrushFace* face) override {
                writeFacePoints(stream, face);
                writeTextureInfo(stream, face);

                if (face->hasSurfaceAttributes() || face->hasColor()) {
                    writeSurfaceAttributes(stream, face);
                }
                if (face->hasColor()) {
                    writeSurfaceColor(stream, face);
                }

                std::fprintf(stream, "\n");
                return 1;
            }
        protected:
            void writeSurfaceColor(FILE* stream, Model::BrushFace* face) {
                std::fprintf(stream, SurfaceColorFormat.c_str(),
                             static_cast<int>(face->color().r()),
                             static_cast<int>(face->color().g()),
                             static_cast<int>(face->color().b()));
            }
        };

        class Hexen2FileSerializer : public QuakeFileSerializer {
        public:
            Hexen2FileSerializer(FILE* stream):
            QuakeFileSerializer(stream) {}
        private:
            size_t doWriteBrushFace(FILE* stream, Model::BrushFace* face) override {
                writeFacePoints(stream, face);
                writeTextureInfo(stream, face);
                std::fprintf(stream, "0 \n"); // extra value written here
                return 1;
            }
        };
        
        class ValveFileSerializer : public QuakeFileSerializer {
        private:
            String ValveTextureInfoFormat;
        public:
            ValveFileSerializer(FILE* stream) :
            QuakeFileSerializer(stream),
            ValveTextureInfoFormat(" %s [ %.6g %.6g %.6g %.6g ] [ %.6g %.6g %.6g %.6g ] %.6g %.6g %.6g") {}
        private:
            size_t doWriteBrushFace(FILE* stream, Model::BrushFace* face) override {
                writeFacePoints(stream, face);
                writeValveTextureInfo(stream, face);
                std::fprintf(stream, "\n");
                return 1;
            }
        private:
            void writeValveTextureInfo(FILE* stream, Model::BrushFace* face) {
                const String& textureName = face->textureName().empty() ? Model::BrushFace::NoTextureName : face->textureName();
<<<<<<< HEAD
                const Vec3 xAxis = face->textureXAxis();
                const Vec3 yAxis = face->textureYAxis();

                std::fprintf(stream, ValveTextureInfoFormat.c_str(),
=======
                const vm::vec3 xAxis = face->textureXAxis();
                const vm::vec3 yAxis = face->textureYAxis();
                const Model::BrushFace::Points& points = face->points();
                
                std::fprintf(stream, FaceFormat.c_str(),
                             points[0].x(),
                             points[0].y(),
                             points[0].z(),
                             points[1].x(),
                             points[1].y(),
                             points[1].z(),
                             points[2].x(),
                             points[2].y(),
                             points[2].z(),
                             
>>>>>>> 40c94ce4
                             textureName.c_str(),

                             xAxis.x(),
                             xAxis.y(),
                             xAxis.z(),
                             face->xOffset(),

                             yAxis.x(),
                             yAxis.y(),
                             yAxis.z(),
                             face->yOffset(),

                             face->rotation(),
                             face->xScale(),
                             face->yScale());
            }
        };

        NodeSerializer::Ptr MapFileSerializer::create(const Model::MapFormat::Type format, FILE* stream) {
            switch (format) {
                case Model::MapFormat::Standard:
                    return NodeSerializer::Ptr(new QuakeFileSerializer(stream));
                case Model::MapFormat::Quake2:
                    return NodeSerializer::Ptr(new Quake2FileSerializer(stream));
                case Model::MapFormat::Daikatana:
                    return NodeSerializer::Ptr(new DaikatanaFileSerializer(stream));
                case Model::MapFormat::Valve:
                    return NodeSerializer::Ptr(new ValveFileSerializer(stream));
                case Model::MapFormat::Hexen2:
                    return NodeSerializer::Ptr(new Hexen2FileSerializer(stream));
                case Model::MapFormat::Unknown:
                default:
                    throw FileFormatException("Unknown map file format");
            }
        }
        
        MapFileSerializer::MapFileSerializer(FILE* stream) :
        m_line(1),
        m_stream(stream) {
            ensure(m_stream != nullptr, "stream is null");
        }
        
        void MapFileSerializer::doBeginFile() {}
        void MapFileSerializer::doEndFile() {}

        void MapFileSerializer::doBeginEntity(const Model::Node* node) {
            std::fprintf(m_stream, "// entity %u\n", entityNo());
            ++m_line;
            m_startLineStack.push_back(m_line);
            std::fprintf(m_stream, "{\n");
            ++m_line;
        }
        
        void MapFileSerializer::doEndEntity(Model::Node* node) {
            std::fprintf(m_stream, "}\n");
            ++m_line;
            setFilePosition(node);
        }
        
        void MapFileSerializer::doEntityAttribute(const Model::EntityAttribute& attribute) { 
            std::fprintf(m_stream, "\"%s\" \"%s\"\n",
                         escapeEntityAttribute( attribute.name()).c_str(),
                         escapeEntityAttribute(attribute.value()).c_str());
            ++m_line;
        }
        
        void MapFileSerializer::doBeginBrush(const Model::Brush* brush) {
            std::fprintf(m_stream, "// brush %u\n", brushNo());
            ++m_line;
            m_startLineStack.push_back(m_line);
            std::fprintf(m_stream, "{\n");
            ++m_line;
        }
        
        void MapFileSerializer::doEndBrush(Model::Brush* brush) {
            std::fprintf(m_stream, "}\n");
            ++m_line;
            setFilePosition(brush);
        }
        
        void MapFileSerializer::doBrushFace(Model::BrushFace* face) {
            const size_t lines = doWriteBrushFace(m_stream, face);
            face->setFilePosition(m_line, lines);
            m_line += lines;
        }
        
        void MapFileSerializer::setFilePosition(Model::Node* node) {
            const size_t start = startLine();
            node->setFilePosition(start, m_line - start);
        }

        size_t MapFileSerializer::startLine() {
            assert(!m_startLineStack.empty());
            const size_t result = m_startLineStack.back();
            m_startLineStack.pop_back();
            return result;
        }
    }
}<|MERGE_RESOLUTION|>--- conflicted
+++ resolved
@@ -174,28 +174,10 @@
         private:
             void writeValveTextureInfo(FILE* stream, Model::BrushFace* face) {
                 const String& textureName = face->textureName().empty() ? Model::BrushFace::NoTextureName : face->textureName();
-<<<<<<< HEAD
-                const Vec3 xAxis = face->textureXAxis();
-                const Vec3 yAxis = face->textureYAxis();
-
-                std::fprintf(stream, ValveTextureInfoFormat.c_str(),
-=======
                 const vm::vec3 xAxis = face->textureXAxis();
                 const vm::vec3 yAxis = face->textureYAxis();
-                const Model::BrushFace::Points& points = face->points();
-                
-                std::fprintf(stream, FaceFormat.c_str(),
-                             points[0].x(),
-                             points[0].y(),
-                             points[0].z(),
-                             points[1].x(),
-                             points[1].y(),
-                             points[1].z(),
-                             points[2].x(),
-                             points[2].y(),
-                             points[2].z(),
-                             
->>>>>>> 40c94ce4
+
+                std::fprintf(stream, ValveTextureInfoFormat.c_str(),
                              textureName.c_str(),
 
                              xAxis.x(),
