--- conflicted
+++ resolved
@@ -67,23 +67,13 @@
             MdlParser(const String& name, const char* begin, const char* end, const Assets::Palette& palette);
         private:
             Assets::EntityModel* doParseModel() override;
-<<<<<<< HEAD
 
             void parseSkins(const char*& cursor, Assets::EntityModel* model, size_t count, size_t width, size_t height, int flags);
-            MdlSkinVertexList parseSkinVertices(const char*& cursor, const size_t count);
-            MdlSkinTriangleList parseSkinTriangles(const char*& cursor, const size_t count);
-            void parseFrames(const char*& cursor, Assets::EntityModel* model, const size_t count, const MdlSkinTriangleList& skinTriangles, const MdlSkinVertexList& skinVertices, const size_t skinWidth, const size_t skinHeight, const Vec3f& origin, const Vec3f& scale);
-            void parseFrame(const char*& cursor, Assets::EntityModel* model, const MdlSkinTriangleList& skinTriangles, const MdlSkinVertexList& skinVertices, const size_t skinWidth, const size_t skinHeight, const Vec3f& origin, const Vec3f& scale);
-            Vec3f unpackFrameVertex(const PackedFrameVertex& vertex, const Vec3f& origin, const Vec3f& scale) const;
-=======
-            
-            void parseSkins(const char*& cursor, Assets::MdlModel& model, size_t count, size_t width, size_t height, int flags);
             MdlSkinVertexList parseSkinVertices(const char*& cursor, size_t count);
             MdlSkinTriangleList parseSkinTriangles(const char*& cursor, size_t count);
-            void parseFrames(const char*& cursor, Assets::MdlModel& model, size_t count, const MdlSkinTriangleList& skinTriangles, const MdlSkinVertexList& skinVertices, size_t skinWidth, size_t skinHeight, const vm::vec3f& origin, const vm::vec3f& scale);
-            Assets::MdlFrame* parseFrame(const char*& cursor, const MdlSkinTriangleList& skinTriangles, const MdlSkinVertexList& skinVertices, size_t skinWidth, size_t skinHeight, const vm::vec3f& origin, const vm::vec3f& scale);
+            void parseFrames(const char*& cursor, Assets::EntityModel* model, size_t count, const MdlSkinTriangleList& skinTriangles, const MdlSkinVertexList& skinVertices, size_t skinWidth, size_t skinHeight, const vm::vec3f& origin, const vm::vec3f& scale);
+            void parseFrame(const char*& cursor, Assets::EntityModel* model, const MdlSkinTriangleList& skinTriangles, const MdlSkinVertexList& skinVertices, size_t skinWidth, size_t skinHeight, const vm::vec3f& origin, const vm::vec3f& scale);
             vm::vec3f unpackFrameVertex(const PackedFrameVertex& vertex, const vm::vec3f& origin, const vm::vec3f& scale) const;
->>>>>>> 40c94ce4
         };
     }
 }
