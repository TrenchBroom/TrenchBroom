--- conflicted
+++ resolved
@@ -106,31 +106,7 @@
                 v[c][r] = static_cast<T>(0.0);
     }
     
-<<<<<<< HEAD
-    template <typename U>
-    Mat<T,R,C>(const Mat<U,R,C>& other) {
-        for (size_t c = 0; c < C; ++c)
-            for (size_t r = 0; r < R; ++r)
-                v[c][r] = static_cast<T>(other[c][r]);
-    }
-    
-    Mat(const Mat& other) {
-        for (size_t c = 0; c < C; ++c)
-            for (size_t r = 0; r < R; ++r)
-                v[c][r] = other[c][r];
-    }
-    
-    Mat<T,R,C>& operator=(const Mat<T,R,C>& right) {
-        for (size_t c = 0; c < C; c++)
-            for (size_t r = 0; r < R; r++)
-                v[c][r] = right[c][r];
-        return *this;
-    }
-    
-    Mat<T,R,C> operator-() const {
-=======
     const Mat<T,R,C> operator-() const {
->>>>>>> 2d9ed0c4
         Mat<T,R,C> result;
         for (size_t c = 0; c < C; c++)
             result[c] = -v[c];
