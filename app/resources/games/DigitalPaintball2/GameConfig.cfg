--- conflicted
+++ resolved
@@ -1,11 +1,6 @@
 {
-<<<<<<< HEAD
-    "version": 8,
+    "version": 9,
     "name": "Digital Paint Paintball 2",
-=======
-    "version": 9,
-    "name": "Digital Paint: Paintball 2",
->>>>>>> 5ad960ca
     "icon": "Icon.png",
     "fileformats": [
         { "format": "Quake2" },
